--- conflicted
+++ resolved
@@ -36,18 +36,6 @@
 # extensions coming with Sphinx (named 'sphinx.ext.*') or your custom
 # ones.
 extensions = [
-<<<<<<< HEAD
-    'sphinx.ext.autodoc',
-    'sphinx.ext.napoleon',
-    'sphinx.ext.mathjax',
-    'sphinx.ext.doctest',
-    'sphinxcontrib.programoutput',
-    'sphinxcontrib.httpdomain',
-    'rasabaster.button',
-    'rasabaster.card',
-    'rasabaster.copyable',
-    'rasabaster.runnable',
-=======
     "sphinx.ext.autodoc",
     "sphinx.ext.napoleon",
     "sphinx.ext.mathjax",
@@ -58,7 +46,6 @@
     "rasabaster.card",
     "rasabaster.copyable",
     "rasabaster.runnable",
->>>>>>> d1df4372
 ]
 
 # Add any paths that contain templates here, relative to this directory.
