import asyncio
import json
import os
import sys
import time
import urllib.parse
import uuid
from contextlib import ExitStack
from http import HTTPStatus
from multiprocessing import Process, Manager
from multiprocessing.managers import DictProxy
from pathlib import Path
from typing import List, Text, Type, Generator, NoReturn, Dict, Optional
from unittest.mock import Mock, ANY

import pytest
import requests
from _pytest import pathlib
from _pytest.monkeypatch import MonkeyPatch
from aioresponses import aioresponses
from freezegun import freeze_time
from mock import MagicMock
from ruamel.yaml import StringIO
from sanic import Sanic
from sanic.testing import SanicASGITestClient

import rasa
import rasa.constants
import rasa.core.jobs
import rasa.nlu
import rasa.server
import rasa.shared.constants
import rasa.shared.utils.io
import rasa.utils.io
from rasa.core import utils
from rasa.core.agent import Agent, load_agent
from rasa.core.channels import (
    channel,
    CollectingOutputChannel,
    RestInput,
    SlackInput,
    CallbackInput,
)
from rasa.core.channels.slack import SlackBot
from rasa.core.tracker_store import InMemoryTrackerStore
from rasa.model import unpack_model
import rasa.nlu.test
from rasa.nlu.test import CVEvaluationResult
from rasa.shared.core import events
from rasa.shared.core.constants import (
    ACTION_SESSION_START_NAME,
    ACTION_LISTEN_NAME,
    REQUESTED_SLOT,
    SESSION_START_METADATA_SLOT,
)
from rasa.shared.core.domain import Domain, SessionConfig
from rasa.shared.core.events import (
    Event,
    UserUttered,
    SlotSet,
    BotUttered,
    ActionExecuted,
    SessionStarted,
)
from rasa.shared.core.trackers import DialogueStateTracker
from rasa.shared.nlu.constants import INTENT_NAME_KEY
from rasa.model_training import TrainingResult
from rasa.utils.endpoints import EndpointConfig
from tests.nlu.utilities import ResponseTest
from tests.utilities import json_of_latest_request, latest_request

# a couple of event instances that we can use for testing
test_events = [
    Event.from_parameters(
        {
            "event": UserUttered.type_name,
            "text": "/goodbye",
            "parse_data": {
                "intent": {"confidence": 1.0, INTENT_NAME_KEY: "greet"},
                "entities": [],
            },
        }
    ),
    BotUttered("Welcome!", {"test": True}),
    SlotSet("cuisine", 34),
    SlotSet("cuisine", "34"),
    SlotSet("location", None),
    SlotSet("location", [34, "34", None]),
]

# sequence of events expected at the beginning of trackers
session_start_sequence: List[Event] = [
    ActionExecuted(ACTION_SESSION_START_NAME),
    SessionStarted(),
    ActionExecuted(ACTION_LISTEN_NAME),
]


@pytest.fixture
def rasa_app_without_api(rasa_server_without_api: Sanic) -> SanicASGITestClient:
    return rasa_server_without_api.asgi_client


@pytest.fixture
def rasa_app(rasa_server: Sanic) -> SanicASGITestClient:
    return rasa_server.asgi_client


@pytest.fixture
def rasa_non_trained_app(rasa_non_trained_server: Sanic) -> SanicASGITestClient:
    return rasa_non_trained_server.asgi_client


@pytest.fixture
def rasa_app_nlu(rasa_nlu_server: Sanic) -> SanicASGITestClient:
    return rasa_nlu_server.asgi_client


@pytest.fixture
def rasa_app_core(rasa_core_server: Sanic) -> SanicASGITestClient:
    return rasa_core_server.asgi_client


@pytest.fixture
def rasa_secured_app(rasa_server_secured: Sanic) -> SanicASGITestClient:
    return rasa_server_secured.asgi_client


@pytest.fixture
def rasa_non_trained_secured_app(
    rasa_non_trained_server_secured: Sanic,
) -> SanicASGITestClient:
    return rasa_non_trained_server_secured.asgi_client


@pytest.fixture()
async def tear_down_scheduler() -> Generator[None, None, None]:
    yield None
    rasa.core.jobs.__scheduler = None


async def test_root(rasa_non_trained_app: SanicASGITestClient):
    _, response = await rasa_non_trained_app.get("/")
    assert response.status == HTTPStatus.OK
    assert response.text.startswith("Hello from Rasa:")


async def test_root_without_enable_api(rasa_app_without_api: SanicASGITestClient):
    _, response = await rasa_app_without_api.get("/")
    assert response.status == HTTPStatus.OK
    assert response.text.startswith("Hello from Rasa:")


async def test_root_secured(rasa_non_trained_secured_app: SanicASGITestClient):
    _, response = await rasa_non_trained_secured_app.get("/")
    assert response.status == HTTPStatus.OK
    assert response.text.startswith("Hello from Rasa:")


async def test_version(rasa_non_trained_app: SanicASGITestClient):
    _, response = await rasa_non_trained_app.get("/version")
    content = response.json()
    assert response.status == HTTPStatus.OK
    assert content.get("version") == rasa.__version__
    assert (
        content.get("minimum_compatible_version")
        == rasa.constants.MINIMUM_COMPATIBLE_VERSION
    )


async def test_status(rasa_app: SanicASGITestClient, trained_rasa_model: Text):
    _, response = await rasa_app.get("/status")
    model_file = response.json()["model_file"]
    assert response.status == HTTPStatus.OK
    assert "fingerprint" in response.json()
    assert os.path.isfile(model_file)
    assert model_file == trained_rasa_model


async def test_status_nlu_only(
    rasa_app_nlu: SanicASGITestClient, trained_nlu_model: Text
):
    _, response = await rasa_app_nlu.get("/status")
    model_file = response.json()["model_file"]
    assert response.status == HTTPStatus.OK
    assert "fingerprint" in response.json()
    assert "model_file" in response.json()
    assert model_file == trained_nlu_model


async def test_status_secured(rasa_secured_app: SanicASGITestClient):
    _, response = await rasa_secured_app.get("/status")
    assert response.status == HTTPStatus.UNAUTHORIZED


async def test_status_not_ready_agent(rasa_app: SanicASGITestClient):
    rasa_app.app.agent = None
    _, response = await rasa_app.get("/status")
    assert response.status == HTTPStatus.CONFLICT


@pytest.fixture
def shared_statuses() -> DictProxy:
    return Manager().dict()


@pytest.fixture
def background_server(
    shared_statuses: DictProxy, tmpdir: pathlib.Path, monkeypatch: MonkeyPatch
) -> Generator[Process, None, None]:
    # Create a fake model archive which the mocked train function can return

    fake_model = Path(tmpdir) / "fake_model.tar.gz"
    fake_model.touch()
    fake_model_path = str(fake_model)

    # Fake training function which blocks until we tell it to stop blocking
    # If we can send a status request while this is blocking, we can be sure that the
    # actual training is also not blocking
    async def mocked_training_function(*_, **__) -> TrainingResult:
        # Tell the others that we are now blocking
        shared_statuses["started_training"] = True
        # Block until somebody tells us to not block anymore
        while shared_statuses.get("stop_training") is not True:
            time.sleep(1)

        return TrainingResult(model=fake_model_path)

    def run_server(monkeypatch: MonkeyPatch) -> NoReturn:
        import sys

        monkeypatch.setattr(
            sys.modules["rasa.model_training"], "train_async", mocked_training_function,
        )

        from rasa import __main__

        sys.argv = ["rasa", "run", "--enable-api"]
        __main__.main()

    server = Process(target=run_server, args=(monkeypatch,))
    yield server
    server.terminate()


@pytest.fixture()
def training_request(
    shared_statuses: DictProxy, tmp_path: Path
) -> Generator[Process, None, None]:
    def send_request() -> None:
        payload = {}
        project_path = Path("examples") / "formbot"

        for file in [
            "domain.yml",
            "config.yml",
            Path("data") / "rules.yml",
            Path("data") / "stories.yml",
            Path("data") / "nlu.yml",
        ]:
            full_path = project_path / file
            # Read in as dictionaries to avoid that keys, which are specified in
            # multiple files (such as 'version'), clash.
            content = rasa.shared.utils.io.read_yaml_file(full_path)
            payload.update(content)

        concatenated_payload_file = tmp_path / "concatenated.yml"
        rasa.shared.utils.io.write_yaml(payload, concatenated_payload_file)

        payload_as_yaml = concatenated_payload_file.read_text()

        response = requests.post(
            "http://localhost:5005/model/train",
            data=payload_as_yaml,
            headers={"Content-type": rasa.server.YAML_CONTENT_TYPE},
            params={"force_training": True},
        )
        shared_statuses["training_result"] = response.status_code

    train_request = Process(target=send_request)
    yield train_request
    train_request.terminate()


# Due to unknown reasons this test can not be run in pycharm, it
# results in segfaults...will skip in that case - test will still get run on CI.
# It also doesn't run on Windows because of Process-related calls and an attempt
# to start/terminate a process. We will investigate this case further later:
# https://github.com/RasaHQ/rasa/issues/6302
@pytest.mark.skipif("PYCHARM_HOSTED" in os.environ, reason="results in segfault")
@pytest.mark.skip_on_windows
def test_train_status_is_not_blocked_by_training(
    background_server: Process, shared_statuses: DictProxy, training_request: Process
):
    background_server.start()

    def is_server_ready() -> bool:
        try:
            return (
                requests.get("http://localhost:5005/status").status_code
                == HTTPStatus.OK
            )
        except Exception:
            return False

    # wait until server is up before sending train request and status test loop
    start = time.time()
    while not is_server_ready() and time.time() - start < 60:
        time.sleep(1)

    assert is_server_ready()

    training_request.start()

    # Wait until the blocking training function was called
    start = time.time()
    while (
        shared_statuses.get("started_training") is not True and time.time() - start < 60
    ):
        time.sleep(1)

    # Check if the number of currently running trainings was incremented
    response = requests.get("http://localhost:5005/status")
    assert response.status_code == HTTPStatus.OK
    assert response.json()["num_active_training_jobs"] == 1

    # Tell the blocking training function to stop
    shared_statuses["stop_training"] = True

    start = time.time()
    while shared_statuses.get("training_result") is None and time.time() - start < 60:
        time.sleep(1)
    assert shared_statuses.get("training_result")

    # Check that the training worked correctly
    assert shared_statuses["training_result"] == HTTPStatus.OK

    # Check if the number of currently running trainings was decremented
    response = requests.get("http://localhost:5005/status")
    assert response.status_code == HTTPStatus.OK
    assert response.json()["num_active_training_jobs"] == 0


@pytest.mark.parametrize(
    "response_test",
    [
        ResponseTest(
            "/model/parse",
            {
                "entities": [],
                "intent": {"confidence": 1.0, INTENT_NAME_KEY: "greet"},
                "text": "hello",
            },
            payload={"text": "hello"},
        ),
        ResponseTest(
            "/model/parse",
            {
                "entities": [],
                "intent": {"confidence": 1.0, INTENT_NAME_KEY: "greet"},
                "text": "hello",
            },
            payload={"text": "hello"},
        ),
        ResponseTest(
            "/model/parse",
            {
                "entities": [],
                "intent": {"confidence": 1.0, INTENT_NAME_KEY: "greet"},
                "text": "hello ńöñàśçií",
            },
            payload={"text": "hello ńöñàśçií"},
        ),
    ],
)
async def test_parse(rasa_app: SanicASGITestClient, response_test: ResponseTest):
    _, response = await rasa_app.post(
        response_test.endpoint, json=response_test.payload
    )
    rjs = response.json()
    assert response.status == HTTPStatus.OK
    assert all(prop in rjs for prop in ["entities", "intent", "text"])
    assert rjs["entities"] == response_test.expected_response["entities"]
    assert rjs["text"] == response_test.expected_response["text"]
    assert rjs["intent"] == response_test.expected_response["intent"]


@pytest.mark.parametrize(
    "response_test",
    [
        ResponseTest(
            "/model/parse?emulation_mode=wit",
            {
                "entities": [],
                "intent": {"confidence": 1.0, INTENT_NAME_KEY: "greet"},
                "text": "hello",
            },
            payload={"text": "hello"},
        ),
        ResponseTest(
            "/model/parse?emulation_mode=dialogflow",
            {
                "entities": [],
                "intent": {"confidence": 1.0, INTENT_NAME_KEY: "greet"},
                "text": "hello",
            },
            payload={"text": "hello"},
        ),
        ResponseTest(
            "/model/parse?emulation_mode=luis",
            {
                "entities": [],
                "intent": {"confidence": 1.0, INTENT_NAME_KEY: "greet"},
                "text": "hello ńöñàśçií",
            },
            payload={"text": "hello ńöñàśçií"},
        ),
    ],
)
async def test_parse_with_different_emulation_mode(
    rasa_app: SanicASGITestClient, response_test: ResponseTest
):
    _, response = await rasa_app.post(
        response_test.endpoint, json=response_test.payload
    )
    assert response.status == HTTPStatus.OK


async def test_parse_without_nlu_model(rasa_app_core: SanicASGITestClient):
    _, response = await rasa_app_core.post("/model/parse", json={"text": "hello"})
    assert response.status == HTTPStatus.OK

    rjs = response.json()
    assert all(prop in rjs for prop in ["entities", "intent", "text"])


async def test_parse_on_invalid_emulation_mode(
    rasa_non_trained_app: SanicASGITestClient,
):
    _, response = await rasa_non_trained_app.post(
        "/model/parse?emulation_mode=ANYTHING", json={"text": "hello"}
    )
    assert response.status == HTTPStatus.BAD_REQUEST


async def test_train_stack_success_with_md(
    rasa_app: SanicASGITestClient,
    domain_path: Text,
    stack_config_path: Text,
    nlu_data_path: Text,
    tmp_path: Path,
):
    payload = dict(
        domain=Path(domain_path).read_text(),
        config=Path(stack_config_path).read_text(),
        stories=Path("data/test_stories/stories_defaultdomain.md").read_text(),
        nlu=Path(nlu_data_path).read_text(),
    )

    _, response = await rasa_app.post("/model/train", json=payload)
    assert response.status == HTTPStatus.OK

    assert response.headers["filename"] is not None

    # save model to temporary file
    model_path = str(tmp_path / "model.tar.gz")
    with open(model_path, "wb") as f:
        f.write(response.body)

    # unpack model and ensure fingerprint is present
    model_path = unpack_model(model_path)
    assert os.path.exists(os.path.join(model_path, "fingerprint.json"))


async def test_train_nlu_success(
    rasa_app: SanicASGITestClient,
    stack_config_path: Text,
    nlu_data_path: Text,
    domain_path: Text,
    tmp_path: Path,
):
    domain_data = rasa.shared.utils.io.read_yaml_file(domain_path)
    config_data = rasa.shared.utils.io.read_yaml_file(stack_config_path)
    nlu_data = rasa.shared.utils.io.read_yaml_file(nlu_data_path)

    # combine all data into our payload
    payload = {
        key: val for d in [domain_data, config_data, nlu_data] for key, val in d.items()
    }

    data = StringIO()
    rasa.shared.utils.io.write_yaml(payload, data)

    _, response = await rasa_app.post(
        "/model/train",
        data=data.getvalue(),
        headers={"Content-type": rasa.server.YAML_CONTENT_TYPE},
    )
    assert response.status == HTTPStatus.OK

    # save model to temporary file
    model_path = str(tmp_path / "model.tar.gz")
    with open(model_path, "wb") as f:
        f.write(response.body)

    # unpack model and ensure fingerprint is present
    model_path = unpack_model(model_path)
    assert os.path.exists(os.path.join(model_path, "fingerprint.json"))


async def test_train_core_success_with(
    rasa_app: SanicASGITestClient,
    stack_config_path: Text,
    stories_path: Text,
    domain_path: Text,
    tmp_path: Path,
):
    payload = f"""
{Path(domain_path).read_text()}
{Path(stack_config_path).read_text()}
{Path(stories_path).read_text()}
    """

    _, response = await rasa_app.post(
        "/model/train",
        data=payload,
        headers={"Content-type": rasa.server.YAML_CONTENT_TYPE},
    )
    assert response.status == HTTPStatus.OK

    # save model to temporary file
    model_path = str(tmp_path / "model.tar.gz")
    with open(model_path, "wb") as f:
        f.write(response.body)

    # unpack model and ensure fingerprint is present
    model_path = unpack_model(model_path)
    assert os.path.exists(os.path.join(model_path, "fingerprint.json"))


async def test_train_with_retrieval_events_success(
    rasa_app: SanicASGITestClient, stack_config_path: Text, tmp_path: Path
):
    with ExitStack() as stack:
        domain_file = stack.enter_context(
            open("data/test_domains/default_retrieval_intents.yml")
        )
        config_file = stack.enter_context(open(stack_config_path))
        core_file = stack.enter_context(
            open("data/test_stories/stories_retrieval_intents.md")
        )
        responses_file = stack.enter_context(open("data/test_responses/default.yml"))
        nlu_file = stack.enter_context(
            open("data/test/stories_default_retrieval_intents.yml")
        )

        payload = dict(
            domain=domain_file.read(),
            config=config_file.read(),
            stories=core_file.read(),
            responses=responses_file.read(),
            nlu=nlu_file.read(),
        )

    _, response = await rasa_app.post("/model/train", json=payload, timeout=60 * 5)
    assert response.status == HTTPStatus.OK
    assert_trained_model(response.body, tmp_path)


def assert_trained_model(response_body: bytes, tmp_path: Path) -> None:
    # save model to temporary file
    model_path = str(tmp_path / "model.tar.gz")
    with open(model_path, "wb") as f:
        f.write(response_body)

    # unpack model and ensure fingerprint is present
    model_path = unpack_model(model_path)
    assert os.path.exists(os.path.join(model_path, "fingerprint.json"))


@pytest.mark.parametrize(
    "payload",
    [
        {"config": None, "stories": None, "nlu": None, "domain": None, "force": True},
        {
            "config": None,
            "stories": None,
            "nlu": None,
            "domain": None,
            "force": False,
            "save_to_default_model_directory": True,
        },
        {
            "config": None,
            "stories": None,
            "nlu": None,
            "domain": None,
            "save_to_default_model_directory": False,
        },
    ],
)
def test_deprecation_warnings_json_payload(payload: Dict):
    with pytest.warns(FutureWarning):
        rasa.server._validate_json_training_payload(payload)


async def test_train_with_yaml(rasa_app: SanicASGITestClient, tmp_path: Path):
    training_data = """
stories:
- story: My story
  steps:
  - intent: greet
  - action: utter_greet

rules:
- rule: My rule
  steps:
  - intent: greet
  - action: utter_greet

intents:
- greet

nlu:
- intent: greet
  examples: |
    - hi
    - hello

responses:
 utter_greet:
 - text: Hi

language: en

policies:
- name: RulePolicy

pipeline:
  - name: KeywordIntentClassifier
"""
    _, response = await rasa_app.post(
        "/model/train",
        data=training_data,
        headers={"Content-type": rasa.server.YAML_CONTENT_TYPE},
    )

    assert response.status == HTTPStatus.OK
    assert_trained_model(response.body, tmp_path)


<<<<<<< HEAD
async def test_train_with_invalid_yaml(rasa_non_trained_app: SanicASGITestClient):
=======
@pytest.mark.parametrize(
    "params", [{}, {"augmentation": 20, "num_threads": 2, "force_training": True}]
)
async def test_train_with_yaml_with_params(
    monkeypatch: MonkeyPatch,
    rasa_app: SanicASGITestClient,
    tmp_path: Path,
    params: Dict,
):
    fake_model = Path(tmp_path) / "fake_model.tar.gz"
    fake_model.touch()
    fake_model_path = str(fake_model)
    future = asyncio.Future()
    future.set_result(TrainingResult(model=fake_model_path))
    mock_train = Mock(return_value=future)
    monkeypatch.setattr(rasa.model_training, "train_async", mock_train)

    training_data = """
stories: []
rules: []
intents: []
nlu: []
responses: {}
language: en
policies: []
pipeline: []
"""
    _, response = await rasa_app.post(
        "/model/train",
        data=training_data,
        params=params,
        headers={"Content-type": rasa.server.YAML_CONTENT_TYPE},
    )

    assert response.status == HTTPStatus.OK
    assert mock_train.call_count == 1
    args, kwargs = mock_train.call_args_list[0]
    assert kwargs["core_additional_arguments"]["augmentation_factor"] == params.get(
        "augmentation", 50
    )
    assert kwargs["nlu_additional_arguments"]["num_threads"] == params.get(
        "num_threads", 1
    )
    assert kwargs["force_training"] == params.get("force_training", False)


async def test_train_with_invalid_yaml(rasa_app: SanicASGITestClient):
>>>>>>> ffa8e759
    invalid_yaml = """
rules:
rule my rule
"""

    _, response = await rasa_non_trained_app.post(
        "/model/train",
        data=invalid_yaml,
        headers={"Content-type": rasa.server.YAML_CONTENT_TYPE},
    )
    assert response.status == HTTPStatus.BAD_REQUEST


@pytest.mark.parametrize(
    "headers, expected",
    [({}, False), ({"force_training": False}, False), ({"force_training": True}, True)],
)
def test_training_payload_from_yaml_force_training(
    headers: Dict, expected: bool, tmp_path: Path
):
    request = Mock()
    request.body = b""
    request.args = headers

    payload = rasa.server._training_payload_from_yaml(request, tmp_path)
    assert payload.get("force_training") == expected


@pytest.mark.parametrize(
    "headers, expected",
    [
        ({}, rasa.shared.constants.DEFAULT_MODELS_PATH),
        ({"save_to_default_model_directory": False}, ANY),
        (
            {"save_to_default_model_directory": True},
            rasa.shared.constants.DEFAULT_MODELS_PATH,
        ),
    ],
)
def test_training_payload_from_yaml_save_to_default_model_directory(
    headers: Dict, expected: Text, tmp_path: Path
):
    request = Mock()
    request.body = b""
    request.args = headers

    payload = rasa.server._training_payload_from_yaml(request, tmp_path)
    assert payload.get("output")
    assert payload.get("output") == expected


async def test_train_missing_config(rasa_non_trained_app: SanicASGITestClient):
    payload = dict(domain="domain data", config=None)

    _, response = await rasa_non_trained_app.post("/model/train", json=payload)
    assert response.status == HTTPStatus.BAD_REQUEST


async def test_train_missing_training_data(rasa_app: SanicASGITestClient):
    payload = dict(domain="domain data", config="config data")

    _, response = await rasa_app.post("/model/train", json=payload)
    assert response.status == HTTPStatus.BAD_REQUEST


async def test_train_internal_error(rasa_non_trained_app: SanicASGITestClient):
    payload = dict(domain="domain data", config="config data", nlu="nlu data")

    _, response = await rasa_non_trained_app.post("/model/train", json=payload)
    assert response.status == HTTPStatus.INTERNAL_SERVER_ERROR


async def test_evaluate_stories(rasa_app: SanicASGITestClient, stories_path: Text):
    stories = rasa.shared.utils.io.read_file(stories_path)

    _, response = await rasa_app.post(
        "/model/test/stories",
        data=stories,
        headers={"Content-type": rasa.server.YAML_CONTENT_TYPE},
    )

    assert response.status == HTTPStatus.OK

    js = response.json()
    assert set(js.keys()) == {
        "report",
        "precision",
        "f1",
        "accuracy",
        "actions",
        "in_training_data_fraction",
        "is_end_to_end_evaluation",
    }
    assert not js["is_end_to_end_evaluation"]
    assert set(js["actions"][0].keys()) == {
        "action",
        "predicted",
        "confidence",
        "policy",
    }


async def test_evaluate_stories_not_ready_agent(
<<<<<<< HEAD
    rasa_non_trained_app: SanicASGITestClient, default_stories_file: Text
=======
    rasa_app_nlu: SanicASGITestClient, stories_path: Text
>>>>>>> ffa8e759
):
    stories = rasa.shared.utils.io.read_file(stories_path)

    _, response = await rasa_non_trained_app.post("/model/test/stories", data=stories)

    assert response.status == HTTPStatus.CONFLICT


async def test_evaluate_stories_end_to_end_md(
    rasa_app: SanicASGITestClient, end_to_end_story_md_path: Text
):
    stories = rasa.shared.utils.io.read_file(end_to_end_story_md_path)

    _, response = await rasa_app.post("/model/test/stories?e2e=true", data=stories,)

    assert response.status == HTTPStatus.OK
    js = response.json()
    assert set(js.keys()) == {
        "report",
        "precision",
        "f1",
        "accuracy",
        "actions",
        "in_training_data_fraction",
        "is_end_to_end_evaluation",
    }
    assert js["is_end_to_end_evaluation"]
    assert js["actions"] != []
    assert set(js["actions"][0].keys()) == {
        "action",
        "predicted",
        "confidence",
        "policy",
    }


async def test_evaluate_stories_end_to_end(
    rasa_app: SanicASGITestClient, end_to_end_story_path: Text
):
    stories = rasa.shared.utils.io.read_file(end_to_end_story_path)

    _, response = await rasa_app.post(
        "/model/test/stories?e2e=true",
        data=stories,
        headers={"Content-type": rasa.server.YAML_CONTENT_TYPE},
    )

    assert response.status == HTTPStatus.OK
    js = response.json()
    assert set(js.keys()) == {
        "report",
        "precision",
        "f1",
        "accuracy",
        "actions",
        "in_training_data_fraction",
        "is_end_to_end_evaluation",
    }
    assert js["is_end_to_end_evaluation"]
    assert js["actions"] != []
    assert set(js["actions"][0].keys()) == {
        "action",
        "predicted",
        "confidence",
        "policy",
    }


async def test_evaluate_intent(rasa_app: SanicASGITestClient, nlu_data_path: Text):
    nlu_data = rasa.shared.utils.io.read_file(nlu_data_path)

    _, response = await rasa_app.post(
        "/model/test/intents",
        data=nlu_data,
        headers={"Content-type": rasa.server.YAML_CONTENT_TYPE},
    )

    assert response.status == HTTPStatus.OK
    assert set(response.json().keys()) == {
        "intent_evaluation",
        "entity_evaluation",
        "response_selection_evaluation",
    }


async def test_evaluate_intent_json(rasa_app: SanicASGITestClient):
    nlu_data = rasa.shared.utils.io.read_file("data/test/demo-rasa-small.json")

    _, response = await rasa_app.post(
        "/model/test/intents",
        json=nlu_data,
        headers={"Content-type": rasa.server.JSON_CONTENT_TYPE},
    )

    assert response.status == HTTPStatus.OK
    assert set(response.json().keys()) == {
        "intent_evaluation",
        "entity_evaluation",
        "response_selection_evaluation",
    }


async def test_evaluate_invalid_intent_model_file(rasa_app: SanicASGITestClient):
    _, response = await rasa_app.post(
        "/model/test/intents?model=invalid.tar.gz",
        json={},
        headers={"Content-type": rasa.server.JSON_CONTENT_TYPE},
    )

    assert response.status == HTTPStatus.INTERNAL_SERVER_ERROR


async def test_evaluate_intent_without_body(rasa_app: SanicASGITestClient):
    _, response = await rasa_app.post(
        "/model/test/intents", headers={"Content-type": rasa.server.YAML_CONTENT_TYPE},
    )

    assert response.status == HTTPStatus.BAD_REQUEST


async def test_evaluate_intent_on_just_nlu_model(
    rasa_app_nlu: SanicASGITestClient, nlu_data_path: Text
):
    nlu_data = rasa.shared.utils.io.read_file(nlu_data_path)

    _, response = await rasa_app_nlu.post(
        "/model/test/intents",
        data=nlu_data,
        headers={"Content-type": rasa.server.YAML_CONTENT_TYPE},
    )

    assert response.status == HTTPStatus.OK
    assert set(response.json().keys()) == {
        "intent_evaluation",
        "entity_evaluation",
        "response_selection_evaluation",
    }


async def test_evaluate_intent_with_model_param(
    rasa_app: SanicASGITestClient, trained_nlu_model: Text, nlu_data_path: Text
):
    _, response = await rasa_app.get("/status")
    previous_model_file = response.json()["model_file"]

    nlu_data = rasa.shared.utils.io.read_file(nlu_data_path)

    _, response = await rasa_app.post(
        f"/model/test/intents?model={trained_nlu_model}",
        data=nlu_data,
        headers={"Content-type": rasa.server.YAML_CONTENT_TYPE},
    )

    assert response.status == HTTPStatus.OK
    assert set(response.json().keys()) == {
        "intent_evaluation",
        "entity_evaluation",
        "response_selection_evaluation",
    }

    _, response = await rasa_app.get("/status")
    assert previous_model_file == response.json()["model_file"]


async def test_evaluate_intent_with_model_server(
    rasa_app: SanicASGITestClient,
    trained_rasa_model: Text,
    nlu_data_path: Text,
    tear_down_scheduler: None,
):
    production_model_server_url = (
        "https://example.com/webhooks/actions?model=production"
    )
    test_model_server_url = "https://example.com/webhooks/actions?model=test"

    nlu_data = rasa.shared.utils.io.read_file(nlu_data_path)

    with aioresponses() as mocked:
        # Mock retrieving the production model from the model server
        mocked.get(
            production_model_server_url,
            body=Path(trained_rasa_model).read_bytes(),
            headers={"ETag": "production"},
        )
        # Mock retrieving the test model from the model server
        mocked.get(
            test_model_server_url,
            body=Path(trained_rasa_model).read_bytes(),
            headers={"ETag": "test"},
        )

        agent_with_model_server = await load_agent(
            model_server=EndpointConfig(production_model_server_url)
        )
        rasa_app.app.agent = agent_with_model_server

        _, response = await rasa_app.post(
            f"/model/test/intents?model={test_model_server_url}",
            data=nlu_data,
            headers={"Content-type": rasa.server.YAML_CONTENT_TYPE},
        )

    assert response.status == HTTPStatus.OK
    assert set(response.json().keys()) == {
        "intent_evaluation",
        "entity_evaluation",
        "response_selection_evaluation",
    }

    production_model_server = rasa_app.app.agent.model_server
    # Assert that the model server URL for the test didn't override the production
    # model server URL
    assert production_model_server.url == production_model_server_url
    # Assert the tests didn't break pulling the models
    assert production_model_server.kwargs.get("wait_time_between_pulls") != 0


async def test_cross_validation(
<<<<<<< HEAD
    rasa_non_trained_app: SanicASGITestClient, default_nlu_data: Text
=======
    rasa_app_nlu: SanicASGITestClient, nlu_data_path: Text, stack_config_path: Text
>>>>>>> ffa8e759
):
    nlu_data = Path(nlu_data_path).read_text()
    config = Path(stack_config_path).read_text()
    payload = f"{nlu_data}\n{config}"

    _, response = await rasa_non_trained_app.post(
        "/model/test/intents",
        data=payload,
        headers={"Content-type": rasa.server.YAML_CONTENT_TYPE},
        params={"cross_validation_folds": 3},
    )

    assert response.status == HTTPStatus.OK
    response_body = response.json()
    for required_key in {
        "intent_evaluation",
        "entity_evaluation",
        "response_selection_evaluation",
    }:
        assert required_key in response_body

        details = response_body[required_key]
        assert all(
            key in details for key in ["precision", "f1_score", "report", "errors"]
        )


async def test_cross_validation_with_md(
<<<<<<< HEAD
    rasa_non_trained_app: SanicASGITestClient, default_nlu_data: Text
=======
    rasa_app_nlu: SanicASGITestClient, nlu_data_path: Text
>>>>>>> ffa8e759
):
    payload = """
    ## intent: greet
    - Hi
    - Hello
        """

    _, response = await rasa_non_trained_app.post(
        "/model/test/intents", data=payload, params={"cross_validation_folds": 3},
    )

    assert response.status == HTTPStatus.BAD_REQUEST


async def test_cross_validation_with_callback_success(
<<<<<<< HEAD
    rasa_non_trained_app: SanicASGITestClient,
    default_nlu_data: Text,
    monkeypatch: MonkeyPatch,
=======
    rasa_app_nlu: SanicASGITestClient,
    nlu_data_path: Text,
    monkeypatch: MonkeyPatch,
    stack_config_path: Text,
>>>>>>> ffa8e759
):
    nlu_data = Path(nlu_data_path).read_text()
    config = Path(stack_config_path).read_text()
    payload = f"{nlu_data}\n{config}"

    callback_url = "https://example.com/webhooks/actions"
    with aioresponses() as mocked:
        mocked.post(callback_url, payload={})

        mocked_cross_validation = Mock(
            return_value=(
                CVEvaluationResult({}, {}, {}),
                CVEvaluationResult({}, {}, {}),
                CVEvaluationResult({}, {}, {}),
            )
        )
        monkeypatch.setattr(
            rasa.nlu.test,
            rasa.nlu.test.cross_validate.__name__,
            mocked_cross_validation,
        )

        _, response = await rasa_non_trained_app.post(
            "/model/test/intents",
            data=payload,
            headers={"Content-type": rasa.server.YAML_CONTENT_TYPE},
            params={"cross_validation_folds": 3, "callback_url": callback_url},
        )

        assert response.status == HTTPStatus.NO_CONTENT

        # Sleep to give event loop time to process things in the background
        await asyncio.sleep(1)

        mocked_cross_validation.assert_called_once()

        last_request = latest_request(mocked, "POST", callback_url)
        assert last_request

        content = last_request[0].kwargs["data"]
        response_body = json.loads(content)
        for required_key in {
            "intent_evaluation",
            "entity_evaluation",
            "response_selection_evaluation",
        }:
            assert required_key in response_body

            details = response_body[required_key]
            assert all(
                key in details for key in ["precision", "f1_score", "report", "errors"]
            )


async def test_cross_validation_with_callback_error(
<<<<<<< HEAD
    rasa_non_trained_app: SanicASGITestClient,
    default_nlu_data: Text,
    monkeypatch: MonkeyPatch,
=======
    rasa_app_nlu: SanicASGITestClient,
    nlu_data_path: Text,
    monkeypatch: MonkeyPatch,
    stack_config_path: Text,
>>>>>>> ffa8e759
):
    nlu_data = Path(nlu_data_path).read_text()
    config = Path(stack_config_path).read_text()
    payload = f"{nlu_data}\n{config}"

    monkeypatch.setattr(
        rasa.nlu.test,
        rasa.nlu.test.cross_validate.__name__,
        Mock(side_effect=ValueError()),
    )

    callback_url = "https://example.com/webhooks/actions"
    with aioresponses() as mocked:
        mocked.post(callback_url, payload={})

        _, response = await rasa_non_trained_app.post(
            "/model/test/intents",
            data=payload,
            headers={"Content-type": rasa.server.YAML_CONTENT_TYPE},
            params={"cross_validation_folds": 3, "callback_url": callback_url},
        )

        assert response.status == HTTPStatus.NO_CONTENT

        await asyncio.sleep(1)

        last_request = latest_request(mocked, "POST", callback_url)
        assert last_request

        content = last_request[0].kwargs["json"]
        assert content["code"] == HTTPStatus.INTERNAL_SERVER_ERROR


async def test_callback_unexpected_error(
<<<<<<< HEAD
    rasa_non_trained_app: SanicASGITestClient,
    default_nlu_data: Text,
    monkeypatch: MonkeyPatch,
=======
    rasa_app_nlu: SanicASGITestClient,
    nlu_data_path: Text,
    monkeypatch: MonkeyPatch,
    stack_config_path: Text,
>>>>>>> ffa8e759
):
    nlu_data = Path(nlu_data_path).read_text()
    config = Path(stack_config_path).read_text()
    payload = f"{nlu_data}\n{config}"

    async def raiseUnexpectedError() -> NoReturn:
        raise ValueError()

    monkeypatch.setattr(
        rasa.server,
        rasa.server._training_payload_from_yaml.__name__,
        Mock(side_effect=ValueError()),
    )

    callback_url = "https://example.com/webhooks/actions"
    with aioresponses() as mocked:
        mocked.post(callback_url, payload={})

        _, response = await rasa_non_trained_app.post(
            "/model/test/intents",
            data=payload,
            headers={"Content-type": rasa.server.YAML_CONTENT_TYPE},
            params={"cross_validation_folds": 3, "callback_url": callback_url},
        )

        assert response.status == HTTPStatus.NO_CONTENT

        await asyncio.sleep(1)

        last_request = latest_request(mocked, "POST", callback_url)
        assert last_request

        content = last_request[0].kwargs["json"]
        assert content["code"] == HTTPStatus.INTERNAL_SERVER_ERROR


async def test_predict(rasa_app: SanicASGITestClient):
    data = {
        "Events": {
            "value": [
                {"event": "action", "name": "action_listen"},
                {
                    "event": "user",
                    "text": "hello",
                    "parse_data": {
                        "entities": [],
                        "intent": {"confidence": 0.57, INTENT_NAME_KEY: "greet"},
                        "text": "hello",
                    },
                },
            ]
        }
    }
    _, response = await rasa_app.post(
        "/model/predict",
        json=data,
        headers={"Content-Type": rasa.server.JSON_CONTENT_TYPE},
    )
    content = response.json()
    assert response.status == HTTPStatus.OK
    assert "scores" in content
    assert "tracker" in content
    assert "policy" in content


@freeze_time("2018-01-01")
async def test_requesting_non_existent_tracker(rasa_app: SanicASGITestClient):
    _, response = await rasa_app.get("/conversations/madeupid/tracker")
    content = response.json()
    assert response.status == HTTPStatus.OK
    assert content["paused"] is False
    assert content["slots"] == {
        "name": None,
        REQUESTED_SLOT: None,
        SESSION_START_METADATA_SLOT: None,
    }
    assert content["sender_id"] == "madeupid"
    assert content["events"] == [
        {
            "event": "action",
            "name": "action_session_start",
            "policy": None,
            "confidence": 1,
            "timestamp": 1514764800,
            "action_text": None,
            "hide_rule_turn": False,
        },
        {"event": "session_started", "timestamp": 1514764800},
        {
            "event": "action",
            INTENT_NAME_KEY: "action_listen",
            "policy": None,
            "confidence": None,
            "timestamp": 1514764800,
            "action_text": None,
            "hide_rule_turn": False,
        },
    ]
    assert content["latest_message"] == {
        "text": None,
        "intent": {},
        "entities": [],
        "message_id": None,
        "metadata": {},
    }


@pytest.mark.parametrize("event", test_events)
async def test_pushing_event(rasa_app: SanicASGITestClient, event: Event):
    sender_id = str(uuid.uuid1())
    conversation = f"/conversations/{sender_id}"

    serialized_event = event.as_dict()
    # Remove timestamp so that a new one is assigned on the server
    serialized_event.pop("timestamp")

    time_before_adding_events = time.time()
    # Wait a bit so that the server-generated timestamp is strictly greater
    # than time_before_adding_events
    time.sleep(0.01)
    _, response = await rasa_app.post(
        f"{conversation}/tracker/events",
        json=serialized_event,
        headers={"Content-Type": rasa.server.JSON_CONTENT_TYPE},
    )
    assert response.json() is not None
    assert response.status == HTTPStatus.OK

    _, tracker_response = await rasa_app.get(f"/conversations/{sender_id}/tracker")
    tracker = tracker_response.json()
    assert tracker is not None

    assert len(tracker.get("events")) == 4

    deserialized_events = [Event.from_parameters(event) for event in tracker["events"]]

    # there is an initial session start sequence at the beginning of the tracker
    assert deserialized_events[:3] == session_start_sequence

    assert deserialized_events[3] == event
    assert deserialized_events[3].timestamp > time_before_adding_events


async def test_push_multiple_events(rasa_app: SanicASGITestClient):
    conversation_id = str(uuid.uuid1())
    conversation = f"/conversations/{conversation_id}"

    events = [e.as_dict() for e in test_events]
    _, response = await rasa_app.post(
        f"{conversation}/tracker/events",
        json=events,
        headers={"Content-Type": rasa.server.JSON_CONTENT_TYPE},
    )
    assert response.json() is not None
    assert response.status == HTTPStatus.OK

    _, tracker_response = await rasa_app.get(
        f"/conversations/{conversation_id}/tracker"
    )
    tracker = tracker_response.json()
    assert tracker is not None

    # there is an initial session start sequence at the beginning
    assert [
        Event.from_parameters(event) for event in tracker.get("events")
    ] == session_start_sequence + test_events


@pytest.mark.parametrize(
    "params", ["?execute_side_effects=true&output_channel=callback", ""]
)
async def test_pushing_event_while_executing_side_effects(
    rasa_server: Sanic, params: Text
):
    input_channel = CallbackInput(EndpointConfig("https://example.com/callback"))
    channel.register([input_channel], rasa_server, "/webhooks/")
    rasa_app = rasa_server.asgi_client
    sender_id = str(uuid.uuid1())
    conversation = f"/conversations/{sender_id}"

    serialized_event = test_events[1].as_dict()

    with aioresponses() as mocked:
        mocked.post(
            "https://example.com/callback",
            repeat=True,
            headers={"Content-Type": "application/json"},
        )
        await rasa_app.post(
            f"{conversation}/tracker/events{params}",
            json=serialized_event,
            headers={"Content-Type": rasa.server.JSON_CONTENT_TYPE},
        )

        r = latest_request(mocked, "post", "https://example.com/callback")

        if not params:
            assert r is None
        else:
            message_received = json_of_latest_request(r)
            assert message_received.get("recipient_id") == sender_id
            assert message_received.get("text") == serialized_event.get("text")


async def test_post_conversation_id_with_slash(rasa_app: SanicASGITestClient):
    conversation_id = str(uuid.uuid1())
    id_len = len(conversation_id) // 2
    conversation_id = conversation_id[:id_len] + "/+-_\\=" + conversation_id[id_len:]
    conversation = f"/conversations/{conversation_id}"

    events = [e.as_dict() for e in test_events]
    _, response = await rasa_app.post(
        f"{conversation}/tracker/events",
        json=events,
        headers={"Content-Type": "application/json"},
    )
    assert response.json() is not None
    assert response.status == HTTPStatus.OK

    _, tracker_response = await rasa_app.get(
        f"/conversations/{conversation_id}/tracker"
    )
    tracker = tracker_response.json()
    assert tracker is not None

    # there is a session start sequence at the start
    assert [
        Event.from_parameters(event) for event in tracker.get("events")
    ] == session_start_sequence + test_events


async def test_put_tracker(rasa_app: SanicASGITestClient):
    data = [event.as_dict() for event in test_events]
    _, response = await rasa_app.put(
        "/conversations/pushtracker/tracker/events",
        json=data,
        headers={"Content-Type": rasa.server.JSON_CONTENT_TYPE},
    )
    content = response.json()
    assert response.status == HTTPStatus.OK
    assert len(content["events"]) == len(test_events)
    assert content["sender_id"] == "pushtracker"

    _, tracker_response = await rasa_app.get("/conversations/pushtracker/tracker")
    tracker = tracker_response.json()
    assert tracker is not None
    evts = tracker.get("events")
    assert events.deserialise_events(evts) == test_events


async def test_predict_without_conversation_id(rasa_app: SanicASGITestClient):
    _, response = await rasa_app.post("/conversations/non_existent_id/predict")

    assert response.status == HTTPStatus.NOT_FOUND
    assert response.json()["message"] == "Conversation ID not found."


async def test_sorted_predict(rasa_app: SanicASGITestClient):
    await _create_tracker_for_sender(rasa_app, "sortedpredict")

    _, response = await rasa_app.post("/conversations/sortedpredict/predict")
    scores = response.json()["scores"]
    sorted_scores = sorted(scores, key=lambda k: (-k["score"], k["action"]))
    assert scores == sorted_scores


async def _create_tracker_for_sender(app: SanicASGITestClient, sender_id: Text) -> None:
    data = [event.as_dict() for event in test_events[:3]]
    _, response = await app.put(
        f"/conversations/{sender_id}/tracker/events",
        json=data,
        headers={"Content-Type": rasa.server.JSON_CONTENT_TYPE},
    )

    assert response.status == HTTPStatus.OK


async def test_get_tracker_with_jwt(rasa_secured_app: SanicASGITestClient):
    # token generated with secret "core" and algorithm HS256
    # on https://jwt.io/

    # {"user": {"username": "testadmin", "role": "admin"}}
    jwt_header = {
        "Authorization": "Bearer eyJhbGciOiJIUzI1NiIsInR5cCI6IkpXVCJ9."
        "eyJ1c2VyIjp7InVzZXJuYW1lIjoidGVzdGFkbWluIiwic"
        "m9sZSI6ImFkbWluIn19.NAQr0kbtSrY7d28XTqRzawq2u"
        "QRre7IWTuIDrCn5AIw"
    }
    _, response = await rasa_secured_app.get(
        "/conversations/testadmin/tracker", headers=jwt_header
    )
    assert response.status == HTTPStatus.OK

    _, response = await rasa_secured_app.get(
        "/conversations/testuser/tracker", headers=jwt_header
    )
    assert response.status == HTTPStatus.OK

    # {"user": {"username": "testuser", "role": "user"}}
    jwt_header = {
        "Authorization": "Bearer eyJhbGciOiJIUzI1NiIsInR5cCI6IkpXVCJ9."
        "eyJ1c2VyIjp7InVzZXJuYW1lIjoidGVzdHVzZXIiLCJyb"
        "2xlIjoidXNlciJ9fQ.JnMTLYd56qut2w9h7hRQlDm1n3l"
        "HJHOxxC_w7TtwCrs"
    }
    _, response = await rasa_secured_app.get(
        "/conversations/testadmin/tracker", headers=jwt_header
    )
    assert response.status == HTTPStatus.FORBIDDEN

    _, response = await rasa_secured_app.get(
        "/conversations/testuser/tracker", headers=jwt_header
    )
    assert response.status == HTTPStatus.OK


def test_list_routes(empty_agent: Agent):
    app = rasa.server.create_app(empty_agent, auth_token=None)

    routes = utils.list_routes(app)
    assert set(routes.keys()) == {
        "hello",
        "version",
        "status",
        "retrieve_tracker",
        "append_events",
        "replace_events",
        "retrieve_story",
        "execute_action",
        "trigger_intent",
        "predict",
        "add_message",
        "train",
        "evaluate_stories",
        "evaluate_intents",
        "tracker_predict",
        "parse",
        "load_model",
        "unload_model",
        "get_domain",
    }


async def test_unload_model_error(rasa_app: SanicASGITestClient):
    _, response = await rasa_app.get("/status")
    assert response.status == HTTPStatus.OK
    assert "model_file" in response.json() and response.json()["model_file"] is not None

    _, response = await rasa_app.delete("/model")
    assert response.status == HTTPStatus.NO_CONTENT


async def test_get_domain(rasa_app: SanicASGITestClient):
    _, response = await rasa_app.get(
        "/domain", headers={"accept": rasa.server.JSON_CONTENT_TYPE}
    )

    content = response.json()

    assert response.status == HTTPStatus.OK
    assert "config" in content
    assert "intents" in content
    assert "entities" in content
    assert "slots" in content
    assert "responses" in content
    assert "actions" in content


async def test_get_domain_invalid_accept_header(rasa_app: SanicASGITestClient):
    _, response = await rasa_app.get("/domain")

    assert response.status == HTTPStatus.NOT_ACCEPTABLE


async def test_load_model(rasa_app: SanicASGITestClient, trained_core_model: Text):
    _, response = await rasa_app.get("/status")

    assert response.status == HTTPStatus.OK
    assert "fingerprint" in response.json()

    old_fingerprint = response.json()["fingerprint"]

    data = {"model_file": trained_core_model}
    _, response = await rasa_app.put("/model", json=data)

    assert response.status == HTTPStatus.NO_CONTENT

    _, response = await rasa_app.get("/status")

    assert response.status == HTTPStatus.OK
    assert "fingerprint" in response.json()

    assert old_fingerprint != response.json()["fingerprint"]


async def test_load_model_from_model_server(
    rasa_app: SanicASGITestClient, trained_core_model: Text, tear_down_scheduler: None
):
    _, response = await rasa_app.get("/status")

    assert response.status == HTTPStatus.OK
    assert "fingerprint" in response.json()

    old_fingerprint = response.json()["fingerprint"]

    endpoint = EndpointConfig("https://example.com/model/trained_core_model")
    with open(trained_core_model, "rb") as f:
        with aioresponses(passthrough=["http://127.0.0.1"]) as mocked:
            headers = {}
            fs = os.fstat(f.fileno())
            headers["Content-Length"] = str(fs[6])
            mocked.get(
                "https://example.com/model/trained_core_model",
                content_type="application/x-tar",
                body=f.read(),
            )
            data = {"model_server": {"url": endpoint.url}}
            _, response = await rasa_app.put("/model", json=data)

            assert response.status == HTTPStatus.NO_CONTENT

            _, response = await rasa_app.get("/status")

            assert response.status == HTTPStatus.OK
            assert "fingerprint" in response.json()

            assert old_fingerprint != response.json()["fingerprint"]


async def test_load_model_invalid_request_body(
    rasa_non_trained_app: SanicASGITestClient,
):
    _, response = await rasa_non_trained_app.put("/model")

    assert response.status == HTTPStatus.BAD_REQUEST


async def test_load_model_invalid_configuration(
    rasa_non_trained_app: SanicASGITestClient,
):
    data = {"model_file": "some-random-path"}
    _, response = await rasa_non_trained_app.put("/model", json=data)

    assert response.status == HTTPStatus.BAD_REQUEST


async def test_execute(rasa_app: SanicASGITestClient):
    await _create_tracker_for_sender(rasa_app, "test_execute")

    data = {INTENT_NAME_KEY: "utter_greet"}
    _, response = await rasa_app.post("/conversations/test_execute/execute", json=data)

    assert response.status == HTTPStatus.OK

    parsed_content = response.json()
    assert parsed_content["tracker"]
    assert parsed_content["messages"]


async def test_execute_without_conversation_id(rasa_app: SanicASGITestClient):
    data = {INTENT_NAME_KEY: "utter_greet"}
    _, response = await rasa_app.post(
        "/conversations/non_existent_id/execute", json=data
    )

    assert response.status == HTTPStatus.NOT_FOUND
    assert response.json()["message"] == "Conversation ID not found."


async def test_execute_with_missing_action_name(rasa_app: SanicASGITestClient):
    test_sender = "test_execute_with_missing_action_name"
    await _create_tracker_for_sender(rasa_app, test_sender)

    data = {"wrong-key": "utter_greet"}
    _, response = await rasa_app.post(
        f"/conversations/{test_sender}/execute", json=data
    )

    assert response.status == HTTPStatus.BAD_REQUEST


async def test_execute_with_not_existing_action(rasa_app: SanicASGITestClient):
    test_sender = "test_execute_with_not_existing_action"
    await _create_tracker_for_sender(rasa_app, test_sender)

    data = {"name": "ka[pa[opi[opj[oj[oija"}
    _, response = await rasa_app.post(
        f"/conversations/{test_sender}/execute", json=data
    )

    assert response.status == HTTPStatus.INTERNAL_SERVER_ERROR


async def test_trigger_intent(rasa_app: SanicASGITestClient):
    data = {INTENT_NAME_KEY: "greet"}
    _, response = await rasa_app.post(
        "/conversations/test_trigger/trigger_intent", json=data
    )

    assert response.status == HTTPStatus.OK

    parsed_content = response.json()
    assert parsed_content["tracker"]
    assert parsed_content["messages"]


async def test_trigger_intent_with_entity(rasa_app: SanicASGITestClient):
    entity_name = "name"
    entity_value = "Sara"
    data = {INTENT_NAME_KEY: "greet", "entities": {entity_name: entity_value}}
    _, response = await rasa_app.post(
        "/conversations/test_trigger/trigger_intent", json=data
    )

    assert response.status == HTTPStatus.OK

    parsed_content = response.json()
    last_slot_set_event = [
        event
        for event in parsed_content["tracker"]["events"]
        if event["event"] == "slot"
    ][-1]

    assert parsed_content["tracker"]
    assert parsed_content["messages"]
    assert last_slot_set_event["name"] == entity_name
    assert last_slot_set_event["value"] == entity_value


async def test_trigger_intent_with_missing_intent_name(rasa_app: SanicASGITestClient):
    test_sender = "test_trigger_intent_with_missing_action_name"

    data = {"wrong-key": "greet"}
    _, response = await rasa_app.post(
        f"/conversations/{test_sender}/trigger_intent", json=data
    )

    assert response.status == HTTPStatus.BAD_REQUEST


async def test_trigger_intent_with_not_existing_intent(rasa_app: SanicASGITestClient):
    test_sender = "test_trigger_intent_with_not_existing_intent"
    await _create_tracker_for_sender(rasa_app, test_sender)

    data = {INTENT_NAME_KEY: "ka[pa[opi[opj[oj[oija"}
    _, response = await rasa_app.post(
        f"/conversations/{test_sender}/trigger_intent", json=data
    )

    assert response.status == HTTPStatus.NOT_FOUND


@pytest.mark.parametrize(
    "input_channels, output_channel_to_use, expected_channel",
    [
        (None, "slack", CollectingOutputChannel),
        ([], None, CollectingOutputChannel),
        ([RestInput()], "slack", CollectingOutputChannel),
        ([RestInput()], "rest", CollectingOutputChannel),
        (
            [RestInput(), SlackInput("test", slack_signing_secret="foobar")],
            "slack",
            SlackBot,
        ),
    ],
)
def test_get_output_channel(
    input_channels: List[Text], output_channel_to_use: Text, expected_channel: Type
):
    request = MagicMock()
    app = MagicMock()
    app.input_channels = input_channels
    request.app = app
    request.args = {"output_channel": output_channel_to_use}

    actual = rasa.server._get_output_channel(request, None)

    assert isinstance(actual, expected_channel)


@pytest.mark.parametrize(
    "input_channels, expected_channel",
    [
        ([], CollectingOutputChannel),
        ([RestInput()], CollectingOutputChannel),
        ([RestInput(), SlackInput("test", slack_signing_secret="foobar")], SlackBot),
    ],
)
def test_get_latest_output_channel(input_channels: List[Text], expected_channel: Type):
    request = MagicMock()
    app = MagicMock()
    app.input_channels = input_channels
    request.app = app
    request.args = {"output_channel": "latest"}

    tracker = DialogueStateTracker.from_events(
        "default", [UserUttered("text", input_channel="slack")]
    )

    actual = rasa.server._get_output_channel(request, tracker)

    assert isinstance(actual, expected_channel)


def test_app_when_app_has_no_input_channels():
    request = MagicMock()

    class NoInputChannels:
        pass

    request.app = NoInputChannels()

    actual = rasa.server._get_output_channel(
        request, DialogueStateTracker.from_events("default", [])
    )
    assert isinstance(actual, CollectingOutputChannel)


@pytest.mark.parametrize(
    "conversation_events,until_time,fetch_all_sessions,expected",
    # conversation with one session
    [
        (
            [
                ActionExecuted(ACTION_SESSION_START_NAME),
                SessionStarted(),
                UserUttered("hi", {"name": "greet"}),
                ActionExecuted("utter_greet"),
            ],
            None,
            True,
            """version: "2.0"
stories:
- story: some-conversation-ID
  steps:
  - intent: greet
    user: |-
      hi
  - action: utter_greet""",
        ),
        # conversation with multiple sessions
        (
            [
                ActionExecuted(ACTION_SESSION_START_NAME),
                SessionStarted(),
                UserUttered("hi", {"name": "greet"}),
                ActionExecuted("utter_greet"),
                ActionExecuted(ACTION_SESSION_START_NAME),
                SessionStarted(),
                UserUttered("bye bye", {"name": "goodbye"}),
                ActionExecuted("utter_goodbye"),
            ],
            None,
            True,
            """version: "2.0"
stories:
- story: some-conversation-ID, story 1
  steps:
  - intent: greet
    user: |-
      hi
  - action: utter_greet
- story: some-conversation-ID, story 2
  steps:
  - intent: goodbye
    user: |-
      bye bye
  - action: utter_goodbye""",
        ),
        # conversation with multiple sessions, but setting `all_sessions=false`
        # means only the last one is returned
        (
            [
                ActionExecuted(ACTION_SESSION_START_NAME),
                SessionStarted(),
                UserUttered("hi", {"name": "greet"}),
                ActionExecuted("utter_greet"),
                ActionExecuted(ACTION_SESSION_START_NAME),
                SessionStarted(),
                UserUttered("bye bye", {"name": "goodbye"}),
                ActionExecuted("utter_goodbye"),
            ],
            None,
            False,
            """version: "2.0"
stories:
- story: some-conversation-ID
  steps:
  - intent: goodbye
    user: |-
      bye bye
  - action: utter_goodbye""",
        ),
        # the default for `all_sessions` is `false` - this test checks that
        # only the latest session is returned in that case
        (
            [
                ActionExecuted(ACTION_SESSION_START_NAME),
                SessionStarted(),
                UserUttered("hi", {"name": "greet"}),
                ActionExecuted("utter_greet"),
                ActionExecuted(ACTION_SESSION_START_NAME),
                SessionStarted(),
                UserUttered("bye bye", {"name": "goodbye"}),
                ActionExecuted("utter_goodbye"),
            ],
            None,
            None,
            """version: "2.0"
stories:
- story: some-conversation-ID
  steps:
  - intent: goodbye
    user: |-
      bye bye
  - action: utter_goodbye""",
        ),
        # `until` parameter means only the first session is returned
        (
            [
                ActionExecuted(ACTION_SESSION_START_NAME, timestamp=1),
                SessionStarted(timestamp=2),
                UserUttered("hi", {"name": "greet"}, timestamp=3),
                ActionExecuted("utter_greet", timestamp=4),
                ActionExecuted(ACTION_SESSION_START_NAME, timestamp=5),
                SessionStarted(timestamp=6),
                UserUttered("bye bye", {"name": "goodbye"}, timestamp=7),
                ActionExecuted("utter_goodbye", timestamp=8),
            ],
            4,
            True,
            """version: "2.0"
stories:
- story: some-conversation-ID
  steps:
  - intent: greet
    user: |-
      hi
  - action: utter_greet""",
        ),
        # empty conversation
        ([], None, True, 'version: "2.0"'),
        # Conversation with slot
        (
            [
                ActionExecuted(ACTION_SESSION_START_NAME),
                SessionStarted(),
                UserUttered("hi", {"name": "greet"}),
                ActionExecuted("utter_greet"),
                SlotSet(REQUESTED_SLOT, "some value"),
            ],
            None,
            True,
            """version: "2.0"
stories:
- story: some-conversation-ID
  steps:
  - intent: greet
    user: |-
      hi
  - action: utter_greet
  - slot_was_set:
    - requested_slot: some value""",
        ),
    ],
)
async def test_get_story(
    rasa_app: SanicASGITestClient,
    monkeypatch: MonkeyPatch,
    conversation_events: List[Event],
    until_time: Optional[float],
    fetch_all_sessions: Optional[bool],
    expected: Text,
):
    conversation_id = "some-conversation-ID"

    tracker_store = InMemoryTrackerStore(Domain.empty())
    tracker = DialogueStateTracker.from_events(conversation_id, conversation_events)

    tracker_store.save(tracker)

    monkeypatch.setattr(rasa_app.app.agent, "tracker_store", tracker_store)

    url = f"/conversations/{conversation_id}/story?"

    query = {}

    if fetch_all_sessions is not None:
        query["all_sessions"] = fetch_all_sessions

    if until_time is not None:
        query["until"] = until_time

    _, response = await rasa_app.get(url + urllib.parse.urlencode(query))

    assert response.status == HTTPStatus.OK
    assert response.content.decode().strip() == expected


async def test_get_story_without_conversation_id(
    rasa_app: SanicASGITestClient, monkeypatch: MonkeyPatch
):
    conversation_id = "some-conversation-ID"
    url = f"/conversations/{conversation_id}/story"

    _, response = await rasa_app.get(url)

    assert response.status == HTTPStatus.NOT_FOUND
    assert response.json()["message"] == "Conversation ID not found."


async def test_get_story_does_not_update_conversation_session(
    rasa_app: SanicASGITestClient, monkeypatch: MonkeyPatch
):
    conversation_id = "some-conversation-ID"

    # domain with short session expiration time of one second
    domain = Domain.empty()
    domain.session_config = SessionConfig(
        session_expiration_time=1 / 60, carry_over_slots=True
    )

    monkeypatch.setattr(rasa_app.app.agent, "domain", domain)

    # conversation contains one session that has expired
    now = time.time()
    conversation_events = [
        ActionExecuted(ACTION_SESSION_START_NAME, timestamp=now - 10),
        SessionStarted(timestamp=now - 9),
        UserUttered("hi", {"name": "greet"}, timestamp=now - 8),
        ActionExecuted("utter_greet", timestamp=now - 7),
    ]

    tracker = DialogueStateTracker.from_events(conversation_id, conversation_events)

    # the conversation session has expired
    assert rasa_app.app.agent.create_processor()._has_session_expired(tracker)

    tracker_store = InMemoryTrackerStore(domain)

    tracker_store.save(tracker)

    monkeypatch.setattr(rasa_app.app.agent, "tracker_store", tracker_store)

    _, response = await rasa_app.get(f"/conversations/{conversation_id}/story")

    assert response.status == HTTPStatus.OK

    # expected story is returned
    assert (
        response.content.decode().strip()
        == """version: "2.0"
stories:
- story: some-conversation-ID
  steps:
  - intent: greet
    user: |-
      hi
  - action: utter_greet"""
    )

    # the tracker has the same number of events as were initially added
    assert len(tracker.events) == len(conversation_events)

    # the last event is still the same as before
    assert tracker.events[-1].timestamp == conversation_events[-1].timestamp


@pytest.mark.parametrize(
    "initial_tracker_events,events_to_append,expected_events",
    [
        (
            # the tracker is initially empty, and no events are appended
            # so we'll just expect the session start sequence with an `action_listen`
            [],
            [],
            [
                ActionExecuted(ACTION_SESSION_START_NAME),
                SessionStarted(),
                ActionExecuted(ACTION_LISTEN_NAME),
            ],
        ),
        (
            # the tracker is initially empty, and a user utterance is appended
            # we expect a tracker with a session start sequence and a user utterance
            [],
            [UserUttered("/greet", {"name": "greet", "confidence": 1.0})],
            [
                ActionExecuted(ACTION_SESSION_START_NAME),
                SessionStarted(),
                ActionExecuted(ACTION_LISTEN_NAME),
                UserUttered("/greet", {"name": "greet", "confidence": 1.0}),
            ],
        ),
        (
            # the tracker is initially empty, and a session start sequence is appended
            # we'll just expect the session start sequence
            [],
            [ActionExecuted(ACTION_SESSION_START_NAME), SessionStarted()],
            [ActionExecuted(ACTION_SESSION_START_NAME), SessionStarted()],
        ),
        (
            # the tracker already contains some events - we can simply append events
            [
                ActionExecuted(ACTION_LISTEN_NAME),
                UserUttered("/greet", {"name": "greet", "confidence": 1.0}),
            ],
            [ActionExecuted("utter_greet")],
            [
                ActionExecuted(ACTION_LISTEN_NAME),
                UserUttered("/greet", {"name": "greet", "confidence": 1.0}),
                ActionExecuted("utter_greet"),
            ],
        ),
    ],
)
async def test_update_conversation_with_events(
    rasa_app: SanicASGITestClient,
    monkeypatch: MonkeyPatch,
    initial_tracker_events: List[Event],
    events_to_append: List[Event],
    expected_events: List[Event],
):
    conversation_id = "some-conversation-ID"
    domain = Domain.empty()
    tracker_store = InMemoryTrackerStore(domain)
    monkeypatch.setattr(rasa_app.app.agent, "tracker_store", tracker_store)

    if initial_tracker_events:
        tracker = DialogueStateTracker.from_events(
            conversation_id, initial_tracker_events
        )
        tracker_store.save(tracker)

    fetched_tracker = await rasa.server.update_conversation_with_events(
        conversation_id, rasa_app.app.agent.create_processor(), domain, events_to_append
    )

    assert list(fetched_tracker.events) == expected_events<|MERGE_RESOLUTION|>--- conflicted
+++ resolved
@@ -606,6 +606,8 @@
 
 async def test_train_with_yaml(rasa_app: SanicASGITestClient, tmp_path: Path):
     training_data = """
+version: "2.0"
+
 stories:
 - story: My story
   steps:
@@ -649,15 +651,12 @@
     assert_trained_model(response.body, tmp_path)
 
 
-<<<<<<< HEAD
-async def test_train_with_invalid_yaml(rasa_non_trained_app: SanicASGITestClient):
-=======
 @pytest.mark.parametrize(
     "params", [{}, {"augmentation": 20, "num_threads": 2, "force_training": True}]
 )
 async def test_train_with_yaml_with_params(
     monkeypatch: MonkeyPatch,
-    rasa_app: SanicASGITestClient,
+    rasa_non_trained_app: SanicASGITestClient,
     tmp_path: Path,
     params: Dict,
 ):
@@ -679,7 +678,7 @@
 policies: []
 pipeline: []
 """
-    _, response = await rasa_app.post(
+    _, response = await rasa_non_trained_app.post(
         "/model/train",
         data=training_data,
         params=params,
@@ -698,8 +697,7 @@
     assert kwargs["force_training"] == params.get("force_training", False)
 
 
-async def test_train_with_invalid_yaml(rasa_app: SanicASGITestClient):
->>>>>>> ffa8e759
+async def test_train_with_invalid_yaml(rasa_non_trained_app: SanicASGITestClient):
     invalid_yaml = """
 rules:
 rule my rule
@@ -803,11 +801,7 @@
 
 
 async def test_evaluate_stories_not_ready_agent(
-<<<<<<< HEAD
-    rasa_non_trained_app: SanicASGITestClient, default_stories_file: Text
-=======
-    rasa_app_nlu: SanicASGITestClient, stories_path: Text
->>>>>>> ffa8e759
+    rasa_non_trained_app: SanicASGITestClient, stories_path: Text
 ):
     stories = rasa.shared.utils.io.read_file(stories_path)
 
@@ -1026,11 +1020,9 @@
 
 
 async def test_cross_validation(
-<<<<<<< HEAD
-    rasa_non_trained_app: SanicASGITestClient, default_nlu_data: Text
-=======
-    rasa_app_nlu: SanicASGITestClient, nlu_data_path: Text, stack_config_path: Text
->>>>>>> ffa8e759
+    rasa_non_trained_app: SanicASGITestClient,
+    nlu_data_path: Text,
+    stack_config_path: Text,
 ):
     nlu_data = Path(nlu_data_path).read_text()
     config = Path(stack_config_path).read_text()
@@ -1059,11 +1051,7 @@
 
 
 async def test_cross_validation_with_md(
-<<<<<<< HEAD
-    rasa_non_trained_app: SanicASGITestClient, default_nlu_data: Text
-=======
-    rasa_app_nlu: SanicASGITestClient, nlu_data_path: Text
->>>>>>> ffa8e759
+    rasa_non_trained_app: SanicASGITestClient, nlu_data_path: Text
 ):
     payload = """
     ## intent: greet
@@ -1079,16 +1067,10 @@
 
 
 async def test_cross_validation_with_callback_success(
-<<<<<<< HEAD
     rasa_non_trained_app: SanicASGITestClient,
-    default_nlu_data: Text,
-    monkeypatch: MonkeyPatch,
-=======
-    rasa_app_nlu: SanicASGITestClient,
     nlu_data_path: Text,
     monkeypatch: MonkeyPatch,
     stack_config_path: Text,
->>>>>>> ffa8e759
 ):
     nlu_data = Path(nlu_data_path).read_text()
     config = Path(stack_config_path).read_text()
@@ -1144,16 +1126,10 @@
 
 
 async def test_cross_validation_with_callback_error(
-<<<<<<< HEAD
     rasa_non_trained_app: SanicASGITestClient,
-    default_nlu_data: Text,
-    monkeypatch: MonkeyPatch,
-=======
-    rasa_app_nlu: SanicASGITestClient,
     nlu_data_path: Text,
     monkeypatch: MonkeyPatch,
     stack_config_path: Text,
->>>>>>> ffa8e759
 ):
     nlu_data = Path(nlu_data_path).read_text()
     config = Path(stack_config_path).read_text()
@@ -1188,16 +1164,10 @@
 
 
 async def test_callback_unexpected_error(
-<<<<<<< HEAD
     rasa_non_trained_app: SanicASGITestClient,
-    default_nlu_data: Text,
-    monkeypatch: MonkeyPatch,
-=======
-    rasa_app_nlu: SanicASGITestClient,
     nlu_data_path: Text,
     monkeypatch: MonkeyPatch,
     stack_config_path: Text,
->>>>>>> ffa8e759
 ):
     nlu_data = Path(nlu_data_path).read_text()
     config = Path(stack_config_path).read_text()
