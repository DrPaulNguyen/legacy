--- conflicted
+++ resolved
@@ -22,13 +22,6 @@
     assert "which is not part of the training data / domain" in output
 
 
-<<<<<<< HEAD
-async def test_testing_valid_with_non_e2e_core_model(core_agent: Agent):
-    result = await rasa.core.test.test(
-        "data/test_yaml_stories/test_stories_entity_annotations.yml", core_agent
-    )
-    assert "report" in result.keys()
-=======
 async def test_testing_does_not_warn_if_intent_in_domain(
     default_agent: Agent, stories_path: Text,
 ):
@@ -40,4 +33,10 @@
         "in stories which is not part of the domain" not in r.message.args[0]
         for r in record
     )
->>>>>>> 6b0940d2
+
+
+async def test_testing_valid_with_non_e2e_core_model(core_agent: Agent):
+    result = await rasa.core.test.test(
+        "data/test_yaml_stories/test_stories_entity_annotations.yml", core_agent
+    )
+    assert "report" in result.keys()