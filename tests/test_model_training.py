import inspect
import logging
import secrets
import shutil
import tempfile
import os
import textwrap
from pathlib import Path
from typing import Text
from unittest.mock import Mock

import pytest
from _pytest.capture import CaptureFixture
from _pytest.logging import LogCaptureFixture
from _pytest.monkeypatch import MonkeyPatch
from _pytest.tmpdir import TempPathFactory

import rasa
from rasa.core.policies.rule_policy import RulePolicy

from rasa.core.policies.ted_policy import TEDPolicy
import rasa.model
import rasa.model_training
import rasa.core
import rasa.core.train
import rasa.nlu
from rasa.engine.exceptions import GraphSchemaValidationException
from rasa.engine.storage.local_model_storage import LocalModelStorage
from rasa.engine.recipes.default_recipe import DefaultV1Recipe
from rasa.engine.graph import GraphModelConfiguration
from rasa.engine.training.graph_trainer import GraphTrainer
from rasa.shared.data import TrainingType


from rasa.nlu.classifiers.diet_classifier import DIETClassifier
import rasa.shared.utils.io
from rasa.shared.core.domain import Domain
from rasa.shared.exceptions import InvalidConfigException
from rasa.utils.tensorflow.constants import EPOCHS


def count_temp_rasa_files(directory: Text) -> int:
    return len(
        [
            entry
            for entry in os.listdir(directory)
            if not any(
                [
                    # Ignore the following files/directories:
                    entry == "__pycache__",  # Python bytecode
                    entry.endswith(".py")  # Temp .py files created by TF
                    # Anything else is considered to be created by Rasa
                ]
            )
        ]
    )


def test_train_temp_files(
    tmp_path: Path,
    monkeypatch: MonkeyPatch,
    domain_path: Text,
    stories_path: Text,
    stack_config_path: Text,
    nlu_data_path: Text,
):
    (tmp_path / "training").mkdir()
    (tmp_path / "models").mkdir()

    monkeypatch.setattr(tempfile, "tempdir", tmp_path / "training")
    output = str(tmp_path / "models")

    rasa.train(
        domain_path,
        stack_config_path,
        [stories_path, nlu_data_path],
        output=output,
        force_training=True,
    )

    assert count_temp_rasa_files(tempfile.tempdir) == 0

    # After training the model, try to do it again. This shouldn't try to train
    # a new model because nothing has been changed. It also shouldn't create
    # any temp files.
    rasa.train(
        domain_path, stack_config_path, [stories_path, nlu_data_path], output=output
    )

    assert count_temp_rasa_files(tempfile.tempdir) == 0


def test_train_core_temp_files(
    tmp_path: Path,
    monkeypatch: MonkeyPatch,
    domain_path: Text,
    stories_path: Text,
    stack_config_path: Text,
):
    (tmp_path / "training").mkdir()
    (tmp_path / "models").mkdir()

    monkeypatch.setattr(tempfile, "tempdir", tmp_path / "training")

    rasa.model_training.train_core(
        domain_path, stack_config_path, stories_path, output=str(tmp_path / "models")
    )

    assert count_temp_rasa_files(tempfile.tempdir) == 0


def test_train_nlu_temp_files(
    tmp_path: Path,
    monkeypatch: MonkeyPatch,
    stack_config_path: Text,
    nlu_data_path: Text,
):
    (tmp_path / "training").mkdir()
    (tmp_path / "models").mkdir()

    monkeypatch.setattr(tempfile, "tempdir", tmp_path / "training")

    rasa.model_training.train_nlu(
        stack_config_path, nlu_data_path, output=str(tmp_path / "models")
    )

    assert count_temp_rasa_files(tempfile.tempdir) == 0


def test_train_nlu_wrong_format_error_message(
    capsys: CaptureFixture,
    tmp_path: Path,
    monkeypatch: MonkeyPatch,
    stack_config_path: Text,
    incorrect_nlu_data_path: Text,
):
    (tmp_path / "training").mkdir()
    (tmp_path / "models").mkdir()

    monkeypatch.setattr(tempfile, "tempdir", tmp_path / "training")

    rasa.model_training.train_nlu(
        stack_config_path, incorrect_nlu_data_path, output=str(tmp_path / "models")
    )

    captured = capsys.readouterr()
    assert "Please verify the data format" in captured.out


def test_train_nlu_with_responses_no_domain_warns(tmp_path: Path):
    data_path = "data/test_nlu_no_responses/nlu_no_responses.yml"

    with pytest.warns(UserWarning) as records:
        rasa.model_training.train_nlu(
            "data/test_config/config_response_selector_minimal.yml",
            data_path,
            output=str(tmp_path / "models"),
        )

    assert any(
        "You either need to add a response phrase or correct the intent"
        in record.message.args[0]
        for record in records
    )


def test_train_nlu_with_responses_and_domain_no_warns(tmp_path: Path):
    data_path = "data/test_nlu_no_responses/nlu_no_responses.yml"
    domain_path = "data/test_nlu_no_responses/domain_with_only_responses.yml"

    with pytest.warns(None) as records:
        rasa.model_training.train_nlu(
            "data/test_config/config_response_selector_minimal.yml",
            data_path,
            output=str(tmp_path / "models"),
            domain=domain_path,
        )

    assert not any(
        "You either need to add a response phrase or correct the intent"
        in record.message.args[0]
        for record in records
    )


def test_train_nlu_no_nlu_file_error_message(
    capsys: CaptureFixture,
    tmp_path: Path,
    monkeypatch: MonkeyPatch,
    stack_config_path: Text,
):
    (tmp_path / "training").mkdir()
    (tmp_path / "models").mkdir()

    monkeypatch.setattr(tempfile, "tempdir", tmp_path / "training")

    rasa.model_training.train_nlu(
        stack_config_path, "", output=str(tmp_path / "models")
    )

    captured = capsys.readouterr()
    assert "No NLU data given" in captured.out


def test_train_core_autoconfig(
    tmp_path: Path,
    monkeypatch: MonkeyPatch,
    domain_path: Text,
    stories_path: Text,
    stack_config_path: Text,
):
    monkeypatch.setattr(tempfile, "tempdir", tmp_path)

    # mock function that returns configuration
    mocked_auto_configure = Mock(wraps=DefaultV1Recipe.auto_configure)
    monkeypatch.setattr(DefaultV1Recipe, "auto_configure", mocked_auto_configure)

    # skip actual core training
    monkeypatch.setattr(GraphTrainer, GraphTrainer.train.__name__, Mock())

    # do training
    rasa.model_training.train_core(
        domain_path,
        stack_config_path,
        stories_path,
        output="test_train_core_temp_files_models",
    )

    mocked_auto_configure.assert_called_once()
    _, args, _ = mocked_auto_configure.mock_calls[0]
    assert args[2] == TrainingType.CORE


def test_train_nlu_autoconfig(
    tmp_path: Path,
    monkeypatch: MonkeyPatch,
    stack_config_path: Text,
    nlu_data_path: Text,
):
    monkeypatch.setattr(tempfile, "tempdir", tmp_path)

    # mock function that returns configuration
    mocked_auto_configuration = Mock(wraps=DefaultV1Recipe.auto_configure)
    monkeypatch.setattr(DefaultV1Recipe, "auto_configure", mocked_auto_configuration)

    monkeypatch.setattr(GraphTrainer, GraphTrainer.train.__name__, Mock())
    # do training
    rasa.model_training.train_nlu(
        stack_config_path, nlu_data_path, output="test_train_nlu_temp_files_models"
    )

    mocked_auto_configuration.assert_called_once()
    _, args, _ = mocked_auto_configuration.mock_calls[0]
    assert args[2] == TrainingType.NLU


def new_model_path_in_same_dir(old_model_path: Text) -> Text:
    return str(Path(old_model_path).parent / (secrets.token_hex(8) + ".tar.gz"))


class TestE2e:
    def test_e2e_gives_experimental_warning(
        self,
        moodbot_domain_path: Path,
        e2e_bot_config_file: Path,
        e2e_stories_path: Text,
        nlu_data_path: Text,
        caplog: LogCaptureFixture,
        tmp_path: Path,
    ):
        with caplog.at_level(logging.WARNING):
            rasa.train(
                str(moodbot_domain_path),
                str(e2e_bot_config_file),
                [e2e_stories_path, nlu_data_path],
                output=str(tmp_path),
                dry_run=True,
            )

        assert any(
            [
                "The end-to-end training is currently experimental" in record.message
                for record in caplog.records
            ]
        )

    def test_models_not_retrained_if_no_new_data(
        self,
        trained_e2e_model: Text,
        moodbot_domain_path: Path,
        e2e_bot_config_file: Path,
        e2e_stories_path: Text,
        nlu_data_path: Text,
        trained_e2e_model_cache: Path,
    ):
        result = rasa.train(
            str(moodbot_domain_path),
            str(e2e_bot_config_file),
            [e2e_stories_path, nlu_data_path],
            output=new_model_path_in_same_dir(trained_e2e_model),
            dry_run=True,
        )

        assert result.code == 0

    def test_retrains_nlu_and_core_if_new_e2e_example(
        self,
        trained_e2e_model: Text,
        moodbot_domain_path: Path,
        e2e_bot_config_file: Path,
        e2e_stories_path: Text,
        nlu_data_path: Text,
        tmp_path: Path,
        trained_e2e_model_cache: Path,
    ):
        stories_yaml = rasa.shared.utils.io.read_yaml_file(e2e_stories_path)
        stories_yaml["stories"][1]["steps"].append({"user": "new message!"})

        new_stories_file = tmp_path / "new_stories.yml"
        rasa.shared.utils.io.write_yaml(stories_yaml, new_stories_file)

        result = rasa.train(
            str(moodbot_domain_path),
            str(e2e_bot_config_file),
            [new_stories_file, nlu_data_path],
            output=new_model_path_in_same_dir(trained_e2e_model),
            dry_run=True,
        )

        assert result.code == rasa.model_training.CODE_NEEDS_TO_BE_RETRAINED

        fingerprints = result.dry_run_results
        assert not fingerprints["train_CountVectorsFeaturizer3"].is_hit
        assert not fingerprints["train_DIETClassifier5"].is_hit
        assert not fingerprints["end_to_end_features_provider"].is_hit
        assert not fingerprints["train_TEDPolicy0"].is_hit
        assert not fingerprints["train_RulePolicy1"].is_hit

    def test_retrains_only_core_if_new_e2e_example_seen_before(
        self,
        trained_e2e_model: Text,
        moodbot_domain_path: Path,
        e2e_bot_config_file: Path,
        e2e_stories_path: Text,
        nlu_data_path: Text,
        tmp_path: Path,
        trained_e2e_model_cache: Path,
    ):
        stories_yaml = rasa.shared.utils.io.read_yaml_file(e2e_stories_path)
        stories_yaml["stories"][1]["steps"].append({"user": "Yes"})

        new_stories_file = tmp_path / "new_stories.yml"
        rasa.shared.utils.io.write_yaml(stories_yaml, new_stories_file)

        result = rasa.train(
            str(moodbot_domain_path),
            str(e2e_bot_config_file),
            [new_stories_file, nlu_data_path],
            output=new_model_path_in_same_dir(trained_e2e_model),
            dry_run=True,
        )

        assert result.code == rasa.model_training.CODE_NEEDS_TO_BE_RETRAINED

        fingerprints = result.dry_run_results

        assert fingerprints["train_CountVectorsFeaturizer3"].is_hit
        assert fingerprints["train_DIETClassifier5"].is_hit
        assert fingerprints["end_to_end_features_provider"].is_hit
        assert not fingerprints["train_TEDPolicy0"].is_hit
        assert not fingerprints["train_RulePolicy1"].is_hit

    def test_nlu_and_core_trained_if_no_nlu_data_but_e2e_stories(
        self,
        moodbot_domain_path: Path,
        e2e_bot_config_file: Path,
        e2e_stories_path: Text,
        tmp_path: Path,
        monkeypatch: MonkeyPatch,
    ):
        train_mock = Mock()
        monkeypatch.setattr(GraphTrainer, GraphTrainer.train.__name__, train_mock)

        rasa.train(
            str(moodbot_domain_path),
            str(e2e_bot_config_file),
            [e2e_stories_path],
            output=str(tmp_path),
        )

        args, _ = train_mock.call_args
        model_configuration: GraphModelConfiguration = args[0]
        for schema in [
            model_configuration.train_schema,
            model_configuration.predict_schema,
        ]:
            assert any(
                issubclass(node.uses, DIETClassifier) for node in schema.nodes.values()
            )
            assert any(
                issubclass(node.uses, TEDPolicy) for node in schema.nodes.values()
            )

    def test_new_nlu_data_retrains_core_if_there_are_e2e_stories(
        self,
        trained_e2e_model: Text,
        moodbot_domain_path: Path,
        e2e_bot_config_file: Path,
        e2e_stories_path: Text,
        nlu_data_path: Text,
        tmp_path: Path,
        trained_e2e_model_cache: Path,
    ):
        nlu_yaml = rasa.shared.utils.io.read_yaml_file(nlu_data_path)
        nlu_yaml["nlu"][0]["examples"] += "- surprise!\n"

        new_nlu_file = tmp_path / "new_nlu.yml"
        rasa.shared.utils.io.write_yaml(nlu_yaml, new_nlu_file)

        result = rasa.train(
            str(moodbot_domain_path),
            str(e2e_bot_config_file),
            [e2e_stories_path, new_nlu_file],
            output=new_model_path_in_same_dir(trained_e2e_model),
            dry_run=True,
        )

        assert result.code == rasa.model_training.CODE_NEEDS_TO_BE_RETRAINED

        fingerprints = result.dry_run_results
        assert not fingerprints["train_CountVectorsFeaturizer3"].is_hit
        assert not fingerprints["train_DIETClassifier5"].is_hit
        assert not fingerprints["end_to_end_features_provider"].is_hit
        assert not fingerprints["train_TEDPolicy0"].is_hit
        assert fingerprints["train_RulePolicy1"].is_hit

    def test_new_nlu_data_does_not_retrain_core_if_there_are_no_e2e_stories(
        self,
        moodbot_domain_path: Path,
        e2e_bot_config_file: Path,
        simple_stories_path: Text,
        nlu_data_path: Text,
        tmp_path: Path,
    ):
        rasa.train(
            str(moodbot_domain_path),
            str(e2e_bot_config_file),
            [simple_stories_path, nlu_data_path],
            output=str(tmp_path),
        )

        nlu_yaml = rasa.shared.utils.io.read_yaml_file(nlu_data_path)
        nlu_yaml["nlu"][0]["examples"] += "- surprise!\n"

        new_nlu_file = tmp_path / "new_nlu.yml"
        rasa.shared.utils.io.write_yaml(nlu_yaml, new_nlu_file)

        result = rasa.train(
            str(moodbot_domain_path),
            str(e2e_bot_config_file),
            [simple_stories_path, new_nlu_file],
            output=str(tmp_path),
            dry_run=True,
        )

        assert result.code == rasa.model_training.CODE_NEEDS_TO_BE_RETRAINED

        fingerprints = result.dry_run_results

        assert not fingerprints["train_CountVectorsFeaturizer3"].is_hit
        assert not fingerprints["train_DIETClassifier5"].is_hit
        assert "end_to_end_features_provider" not in fingerprints
        assert fingerprints["train_TEDPolicy0"].is_hit
        assert fingerprints["train_RulePolicy1"].is_hit

    def test_training_core_with_e2e_fails_gracefully(
        self,
        capsys: CaptureFixture,
        tmp_path: Path,
        domain_path: Text,
        stack_config_path: Text,
        e2e_stories_path: Text,
    ):
        rasa.model_training.train_core(
            domain_path, stack_config_path, e2e_stories_path, output=str(tmp_path)
        )

        assert not list(tmp_path.glob("*"))

        captured = capsys.readouterr()
        assert (
            "Stories file contains e2e stories. "
            "Please train using `rasa train` so that the NLU model is also trained."
        ) in captured.out


@pytest.mark.timeout(300, func_only=True)
@pytest.mark.parametrize("use_latest_model", [True, False])
def test_model_finetuning(
    tmp_path: Path,
    domain_path: Text,
    stories_path: Text,
    stack_config_path: Text,
    nlu_data_path: Text,
    trained_rasa_model: Text,
    use_latest_model: bool,
):
    (tmp_path / "models").mkdir()
    output = str(tmp_path / "models")

    if use_latest_model:
        trained_rasa_model = str(Path(trained_rasa_model).parent)

    result = rasa.train(
        domain_path,
        stack_config_path,
        [stories_path, nlu_data_path],
        output=output,
        force_training=True,
        model_to_finetune=trained_rasa_model,
        finetuning_epoch_fraction=0.1,
    )

    assert Path(result.model).is_file()


@pytest.mark.timeout(300, func_only=True)
@pytest.mark.parametrize("use_latest_model", [True, False])
def test_model_finetuning_core(
    tmp_path: Path,
    trained_moodbot_core_path: Text,
    use_latest_model: bool,
    tmp_path_factory: TempPathFactory,
):
    (tmp_path / "models").mkdir()
    output = tmp_path / "models"

    if use_latest_model:
        trained_moodbot_core_path = str(Path(trained_moodbot_core_path).parent)

    # Typically models will be fine-tuned with a smaller number of epochs than training
    # from scratch.
    # Fine-tuning will use the number of epochs in the new config.
    old_config = rasa.shared.utils.io.read_yaml_file("data/test_moodbot/config.yml")
    old_config["policies"][0]["epochs"] = 10
    new_config_path = tmp_path / "new_config.yml"
    rasa.shared.utils.io.write_yaml(old_config, new_config_path)

    old_stories = rasa.shared.utils.io.read_yaml_file(
        "data/test_moodbot/data/stories.yml"
    )
    old_stories["stories"].append(
        {"story": "new story", "steps": [{"intent": "greet"}]}
    )
    new_stories_path = tmp_path / "new_stories.yml"
    rasa.shared.utils.io.write_yaml(old_stories, new_stories_path)

    result = rasa.model_training.train_core(
        "data/test_moodbot/domain.yml",
        str(new_config_path),
        str(new_stories_path),
        output=str(output),
        model_to_finetune=trained_moodbot_core_path,
        finetuning_epoch_fraction=0.2,
    )

    storage_dir = tmp_path_factory.mktemp("finetuned model")
    _, metadata = LocalModelStorage.from_model_archive(storage_dir, Path(result))

    assert metadata.train_schema.nodes["train_TEDPolicy0"].config[EPOCHS] == 2
    assert metadata.training_type == TrainingType.CORE


def test_model_finetuning_core_with_default_epochs(
    tmp_path: Path,
    monkeypatch: MonkeyPatch,
    trained_moodbot_core_path: Text,
    tmp_path_factory: TempPathFactory,
):
    (tmp_path / "models").mkdir()
    output = str(tmp_path / "models")

    # Providing a new config with no epochs will mean the default amount are used
    # and then scaled by `finetuning_epoch_fraction`.
    old_config = rasa.shared.utils.io.read_yaml_file("data/test_moodbot/config.yml")
    del old_config["policies"][0]["epochs"]
    new_config_path = tmp_path / "new_config.yml"
    rasa.shared.utils.io.write_yaml(old_config, new_config_path)

    model_name = rasa.model_training.train_core(
        "data/test_moodbot/domain.yml",
        str(new_config_path),
        "data/test_moodbot/data/stories.yml",
        output=output,
        model_to_finetune=trained_moodbot_core_path,
        finetuning_epoch_fraction=2,
    )

    storage_dir = tmp_path_factory.mktemp("finetuned model")
    _, metadata = LocalModelStorage.from_model_archive(storage_dir, Path(model_name))

    assert metadata.train_schema.nodes["train_TEDPolicy0"].config[EPOCHS] == 2


def test_model_finetuning_core_new_domain_label(
<<<<<<< HEAD
    tmp_path: Path, monkeypatch: MonkeyPatch, trained_moodbot_path: Text
=======
    tmp_path: Path,
    monkeypatch: MonkeyPatch,
    trained_default_agent_model: Text,
    simple_config_path: Text,
>>>>>>> 8e1c7fc2
):
    (tmp_path / "models").mkdir()
    output = str(tmp_path / "models")

    # Simulate addition to training data
    old_domain = rasa.shared.utils.io.read_yaml_file(
        "data/test_domains/default_with_slots.yml"
    )
    old_domain["intents"].append("a_new_one")
    new_domain_path = tmp_path / "new_domain.yml"
    rasa.shared.utils.io.write_yaml(old_domain, new_domain_path)

    with pytest.raises(InvalidConfigException):
        rasa.model_training.train_core(
            domain=str(new_domain_path),
            config=simple_config_path,
            stories="data/test_yaml_stories/stories_defaultdomain.yml",
            output=output,
            model_to_finetune=trained_default_agent_model,
        )


def test_model_finetuning_new_domain_label_stops_all_training(
    tmp_path: Path, trained_moodbot_path: Text
):
    (tmp_path / "models").mkdir()
    output = str(tmp_path / "models")

    old_domain = rasa.shared.utils.io.read_yaml_file("data/test_moodbot/domain.yml")
    old_domain["intents"].append("a_new_one")
    new_domain_path = tmp_path / "new_domain.yml"
    rasa.shared.utils.io.write_yaml(old_domain, new_domain_path)

    with pytest.raises(InvalidConfigException):
        rasa.train(
            domain=str(new_domain_path),
            config="data/test_moodbot/config.yml",
            training_files=[
                "data/test_moodbot/data/stories.yml",
                "data/test_moodbot/data/nlu.yml",
            ],
            output=output,
            model_to_finetune=trained_moodbot_path,
        )


@pytest.mark.timeout(300, func_only=True)
@pytest.mark.parametrize("use_latest_model", [True, False])
def test_model_finetuning_nlu(
    tmp_path: Path,
    trained_nlu_moodbot_path: Text,
    use_latest_model: bool,
    tmp_path_factory: TempPathFactory,
):
    (tmp_path / "models").mkdir()
    output = str(tmp_path / "models")

    if use_latest_model:
        trained_nlu_moodbot_path = str(Path(trained_nlu_moodbot_path).parent)

    # Typically models will be fine-tuned with a smaller number of epochs than training
    # from scratch.
    # Fine-tuning will use the number of epochs in the new config.
    old_config = rasa.shared.utils.io.read_yaml_file("data/test_moodbot/config.yml")
    old_config["pipeline"][-1][EPOCHS] = 10
    new_config_path = tmp_path / "new_config.yml"
    rasa.shared.utils.io.write_yaml(old_config, new_config_path)

    old_nlu = rasa.shared.utils.io.read_yaml_file("data/test_moodbot/data/nlu.yml")
    old_nlu["nlu"][-1]["examples"] += "- perfect\n"
    new_nlu_path = tmp_path / "new_nlu.yml"
    rasa.shared.utils.io.write_yaml(old_nlu, new_nlu_path)

    model_name = rasa.model_training.train_nlu(
        str(new_config_path),
        str(new_nlu_path),
        domain="data/test_moodbot/domain.yml",
        output=output,
        model_to_finetune=trained_nlu_moodbot_path,
        finetuning_epoch_fraction=0.2,
    )

    storage_dir = tmp_path_factory.mktemp("finetuned model")
    _, metadata = LocalModelStorage.from_model_archive(storage_dir, Path(model_name))

    assert metadata.train_schema.nodes["train_DIETClassifier5"].config[EPOCHS] == 2
    assert metadata.training_type == TrainingType.NLU


def test_model_finetuning_nlu_new_label(tmp_path: Path, trained_nlu_moodbot_path: Text):
    (tmp_path / "models").mkdir()
    output = str(tmp_path / "models")

    old_nlu = rasa.shared.utils.io.read_yaml_file("data/test_moodbot/data/nlu.yml")
    old_nlu["nlu"].append({"intent": "a_new_one", "examples": "-blah"})
    new_nlu_path = tmp_path / "new_nlu.yml"
    rasa.shared.utils.io.write_yaml(old_nlu, new_nlu_path)

    with pytest.raises(InvalidConfigException):
        rasa.model_training.train_nlu(
            "data/test_moodbot/config.yml",
            str(new_nlu_path),
            domain="data/test_moodbot/domain.yml",
            output=output,
            model_to_finetune=trained_nlu_moodbot_path,
        )


def test_model_finetuning_nlu_new_entity(
    tmp_path: Path, trained_nlu_moodbot_path: Text
):
    (tmp_path / "models").mkdir()
    output = str(tmp_path / "models")

    old_nlu = rasa.shared.utils.io.read_yaml_file("data/test_moodbot/data/nlu.yml")
    old_nlu["nlu"][-1]["examples"] = "-[blah](something)"
    new_nlu_path = tmp_path / "new_nlu.yml"
    rasa.shared.utils.io.write_yaml(old_nlu, new_nlu_path)

    with pytest.raises(InvalidConfigException):
        rasa.model_training.train_nlu(
            "data/test_moodbot/config.yml",
            str(new_nlu_path),
            domain="data/test_moodbot/domain.yml",
            output=output,
            model_to_finetune=trained_nlu_moodbot_path,
        )


def test_model_finetuning_nlu_new_label_already_in_domain(
    tmp_path: Path,
    trained_rasa_model: Text,
    nlu_data_path: Text,
    config_path: Text,
    domain_path: Text,
):
    (tmp_path / "models").mkdir()
    output = str(tmp_path / "models")

    old_nlu = rasa.shared.utils.io.read_yaml_file(nlu_data_path)
    # This intent exists in `domain_path` but not yet in the nlu data
    old_nlu["nlu"].append({"intent": "why", "examples": "whyy??"})
    new_nlu_path = tmp_path / "new_nlu.yml"
    rasa.shared.utils.io.write_yaml(old_nlu, new_nlu_path)

    with pytest.raises(InvalidConfigException):
        rasa.model_training.train_nlu(
            config_path,
            str(new_nlu_path),
            domain=domain_path,
            output=output,
            model_to_finetune=trained_rasa_model,
        )


def test_model_finetuning_nlu_new_label_to_domain_only(
    tmp_path: Path, trained_nlu_moodbot_path: Text
):
    (tmp_path / "models").mkdir()
    output = str(tmp_path / "models")

    old_domain = rasa.shared.utils.io.read_yaml_file("data/test_moodbot/domain.yml")
    old_domain["intents"].append("a_new_one")
    new_domain_path = tmp_path / "new_domain.yml"
    rasa.shared.utils.io.write_yaml(old_domain, new_domain_path)

    result = rasa.model_training.train_nlu(
        "data/test_moodbot/config.yml",
        "data/test_moodbot/data/nlu.yml",
        domain=str(new_domain_path),
        output=output,
        model_to_finetune=trained_nlu_moodbot_path,
    )

    assert Path(result).is_file()


@pytest.mark.timeout(200, func_only=True)
def test_model_finetuning_nlu_with_default_epochs(
    tmp_path: Path,
    monkeypatch: MonkeyPatch,
    trained_nlu_moodbot_path: Text,
    tmp_path_factory: TempPathFactory,
):
    (tmp_path / "models").mkdir()
    output = str(tmp_path / "models")

    # Providing a new config with no epochs will mean the default amount are used
    # and then scaled by `finetuning_epoch_fraction`.
    old_config = rasa.shared.utils.io.read_yaml_file("data/test_moodbot/config.yml")
    del old_config["pipeline"][-1][EPOCHS]
    new_config_path = tmp_path / "new_config.yml"
    rasa.shared.utils.io.write_yaml(old_config, new_config_path)

    model_name = rasa.model_training.train_nlu(
        str(new_config_path),
        "data/test_moodbot/data/nlu.yml",
        output=output,
        model_to_finetune=trained_nlu_moodbot_path,
        finetuning_epoch_fraction=0.01,
    )

    storage_dir = tmp_path_factory.mktemp("finetuned model")
    _, metadata = LocalModelStorage.from_model_archive(storage_dir, Path(model_name))

    assert metadata.train_schema.nodes["train_DIETClassifier5"].config[EPOCHS] == 3


@pytest.mark.parametrize("model_to_fine_tune", ["invalid-path-to-model", "."])
def test_model_finetuning_with_invalid_model(
    tmp_path: Path,
    monkeypatch: MonkeyPatch,
    domain_path: Text,
    stories_path: Text,
    stack_config_path: Text,
    nlu_data_path: Text,
    model_to_fine_tune: Text,
    capsys: CaptureFixture,
):
    (tmp_path / "models").mkdir()
    output = str(tmp_path / "models")

    with pytest.raises(SystemExit):
        rasa.train(
            domain_path,
            stack_config_path,
            [stories_path, nlu_data_path],
            output=output,
            force_training=True,
            model_to_finetune=model_to_fine_tune,
            finetuning_epoch_fraction=1,
        )

    output = capsys.readouterr().out
    assert "No model for finetuning found" in output


@pytest.mark.parametrize("model_to_fine_tune", ["invalid-path-to-model", "."])
def test_model_finetuning_with_invalid_model_core(
    tmp_path: Path,
    domain_path: Text,
    stories_path: Text,
    stack_config_path: Text,
    model_to_fine_tune: Text,
    capsys: CaptureFixture,
):
    (tmp_path / "models").mkdir()
    output = str(tmp_path / "models")

    with pytest.raises(SystemExit):
        rasa.model_training.train_core(
            domain_path,
            stack_config_path,
            stories_path,
            output=output,
            model_to_finetune=model_to_fine_tune,
            finetuning_epoch_fraction=1,
        )

    assert "No model for finetuning found" in capsys.readouterr().out


@pytest.mark.parametrize("model_to_fine_tune", ["invalid-path-to-model", "."])
def test_model_finetuning_with_invalid_model_nlu(
    tmp_path: Path,
    monkeypatch: MonkeyPatch,
    domain_path: Text,
    stack_config_path: Text,
    nlu_data_path: Text,
    model_to_fine_tune: Text,
    capsys: CaptureFixture,
):
    (tmp_path / "models").mkdir()
    output = str(tmp_path / "models")

    with pytest.raises(SystemExit):
        rasa.model_training.train_nlu(
            stack_config_path,
            nlu_data_path,
            domain=domain_path,
            output=output,
            model_to_finetune=model_to_fine_tune,
            finetuning_epoch_fraction=1,
        )

    assert "No model for finetuning found" in capsys.readouterr().out


def test_models_not_retrained_if_only_new_responses(
    trained_e2e_model: Text,
    moodbot_domain_path: Path,
    e2e_bot_config_file: Path,
    e2e_stories_path: Text,
    nlu_data_path: Text,
    trained_e2e_model_cache: Path,
    tmp_path: Path,
):
    domain = Domain.load(moodbot_domain_path)
    domain_with_extra_response = """
    version: '2.0'
    responses:
      utter_greet:
      - text: "Hi from Rasa"
    """

    new_domain = domain.merge(Domain.from_yaml(domain_with_extra_response))
    new_domain_path = tmp_path / "domain.yml"
    rasa.shared.utils.io.write_yaml(new_domain.as_dict(), new_domain_path)

    result = rasa.train(
        str(new_domain_path),
        str(e2e_bot_config_file),
        [e2e_stories_path, nlu_data_path],
        output=str(tmp_path),
        dry_run=True,
    )

    assert result.code == 0


def test_models_not_retrained_if_only_new_action(
    trained_e2e_model: Text,
    moodbot_domain_path: Path,
    e2e_bot_config_file: Path,
    e2e_stories_path: Text,
    nlu_data_path: Text,
    trained_e2e_model_cache: Path,
    tmp_path: Path,
):
    domain = Domain.load(moodbot_domain_path)
    domain_with_extra_response = """
    version: '2.0'
    responses:
      utter_greet_new:
      - text: "Hi from Rasa"
    """

    new_domain = domain.merge(Domain.from_yaml(domain_with_extra_response))
    new_domain_path = tmp_path / "domain.yml"
    rasa.shared.utils.io.write_yaml(new_domain.as_dict(), new_domain_path)

    result = rasa.train(
        str(new_domain_path),
        str(e2e_bot_config_file),
        [e2e_stories_path, nlu_data_path],
        output=str(tmp_path),
        dry_run=True,
    )

    assert result.code == rasa.model_training.CODE_NEEDS_TO_BE_RETRAINED


def test_invalid_graph_schema(
    tmp_path: Path, domain_path: Text, stories_path: Text, nlu_data_path: Text
):
    config = textwrap.dedent(
        """
    version: "3.0"
    recipe: "default.v1"

    pipeline:
    - name: WhitespaceTokenizer
    - name: TEDPolicy
    """
    )

    new_config_path = tmp_path / "config.yml"
    rasa.shared.utils.io.write_yaml(
        rasa.shared.utils.io.read_yaml(config), new_config_path
    )

    with pytest.raises(GraphSchemaValidationException):
        rasa.train(
            domain_path,
            str(new_config_path),
            [stories_path, nlu_data_path],
            output=str(tmp_path),
        )


def test_fingerprint_changes_if_module_changes(
    tmp_path: Path, domain_path: Text, stories_path: Text, monkeypatch: MonkeyPatch
):
    rule_policy_path = inspect.getfile(RulePolicy)
    module_name = "custom_rule_policy"
    new_class_name = "CustomRulePolicy"

    custom_module_path = Path(tmp_path, f"{module_name}.py")
    shutil.copy2(rule_policy_path, custom_module_path)

    # Rename class as the class name has to be unique
    source_code = custom_module_path.read_text()
    source_code = source_code.replace("RulePolicy", new_class_name)
    custom_module_path.write_text(source_code)

    config = textwrap.dedent(
        f"""
    version: "3.0"
    recipe: "default.v1"

    policies:
    - name: RulePolicy
    - name: {module_name}.{new_class_name}
    """
    )
    monkeypatch.syspath_prepend(tmp_path)

    new_config_path = tmp_path / "config.yml"
    rasa.shared.utils.io.write_yaml(
        rasa.shared.utils.io.read_yaml(config), new_config_path
    )

    # Train to initialize cache
    rasa.train(domain_path, str(new_config_path), [stories_path], output=str(tmp_path))

    # Make sure that the caching works as expected the code didn't change
    result = rasa.train(
        domain_path,
        str(new_config_path),
        [stories_path],
        output=str(tmp_path),
        dry_run=True,
    )

    assert result.code == 0

    # Make a change to the code so a new training is necessary
    source_code = custom_module_path.read_text()
    source_code = source_code.replace("Dict[Text, Any]", "Dict")
    custom_module_path.write_text(source_code)

    result = rasa.train(
        domain_path,
        str(new_config_path),
        [stories_path],
        output=str(tmp_path),
        dry_run=True,
    )

    assert result.code == rasa.model_training.CODE_NEEDS_TO_BE_RETRAINED
    assert not result.dry_run_results[f"train_{module_name}.{new_class_name}1"].is_hit<|MERGE_RESOLUTION|>--- conflicted
+++ resolved
@@ -603,14 +603,9 @@
 
 
 def test_model_finetuning_core_new_domain_label(
-<<<<<<< HEAD
-    tmp_path: Path, monkeypatch: MonkeyPatch, trained_moodbot_path: Text
-=======
-    tmp_path: Path,
-    monkeypatch: MonkeyPatch,
+    tmp_path: Path,
     trained_default_agent_model: Text,
     simple_config_path: Text,
->>>>>>> 8e1c7fc2
 ):
     (tmp_path / "models").mkdir()
     output = str(tmp_path / "models")
