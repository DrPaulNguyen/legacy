--- conflicted
+++ resolved
@@ -8,20 +8,12 @@
 import logging
 import time
 
-import requests
-from future.moves.urllib.parse import quote_plus
 from requests.exceptions import RequestException
-<<<<<<< HEAD
-=======
-from six import string_types
-from typing import Callable, Union
->>>>>>> 1e00dae2
 from typing import Text, List, Optional, Dict, Any
 
 from rasa_core import utils
 from rasa_core.domain import Domain
 from rasa_core.events import Event
-from rasa_core.nlg import NaturalLanguageGenerator
 from rasa_core.trackers import DialogueStateTracker
 from rasa_core.utils import EndpointConfig
 
@@ -33,13 +25,8 @@
 
     Used to retrieve information about models and conversations."""
 
-<<<<<<< HEAD
-    def __init__(self, host="127.0.0.1:5005", token=None):
-        # type: (Text, Optional[Text]) -> None
-=======
     def __init__(self, core_endpoint):
         # type: (EndpointConfig) -> None
->>>>>>> 1e00dae2
 
         self.core_endpoint = core_endpoint
 
@@ -99,13 +86,8 @@
 
         url = "/conversations/{}/tracker/events".format(sender_id)
 
-<<<<<<< HEAD
-        result = requests.post(url, json=event.as_dict())
-=======
-        data = [event.as_dict() for event in events]
         result = self.core_endpoint.request(subpath=url, method="post",
-                                            json=data)
->>>>>>> 1e00dae2
+                                            json=event.as_dict())
         result.raise_for_status()
         return result.json()
 
@@ -113,12 +95,7 @@
         # type: (Text, Text) -> Optional[Dict[Text, Any]]
         """Send a parse request to a rasa core server."""
 
-<<<<<<< HEAD
-        url = "{}/conversations/{}/respond?token={}".format(
-                self.host, sender_id, quote_plus(self.token))
-=======
-        url = "/conversations/{}/parse".format(sender_id)
->>>>>>> 1e00dae2
+        url = "/conversations/{}/respond".format(sender_id)
 
         data = json.dumps({"query": message}, ensure_ascii=False)
 
@@ -173,146 +150,4 @@
                         "the model (Status: {} "
                         "Response: {})".format(response.status_code,
                                                response.text))
-        return None
-
-<<<<<<< HEAD
-=======
-    def continue_core(self, action_name, events, sender_id):
-        # type: (Text, List[Event], Text) -> Optional[Dict[Text, Any]]
-        """Send a continue request to rasa core to get next action
-        prediction."""
-
-        url = "/conversations/{}/continue".format(sender_id)
-        dumped_events = []
-        for e in events:
-            dumped_events.append(e.as_dict())
-        data = json.dumps(
-                {"executed_action": action_name, "events": dumped_events},
-                ensure_ascii=False)
-        response = self.core_endpoint.request(
-                method="post",
-                subpath=url,
-                data=data.encode('utf-8'),
-                headers={'Content-type': 'text/plain; charset=utf-8'})
-
-        if response.status_code == 200:
-            return response.json()
-        else:
-            logger.warn("Got a bad response from rasa core :( Status: {} "
-                        "Response: {}".format(response.status_code,
-                                              response.text))
-            return None
-
-
-class RemoteAgent(object):
-    """A special agent that is connected to a model running on another server.
-    """
-
-    def __init__(
-            self,
-            domain,  # type: Union[Text, Domain]
-            core_client,  # type: RasaCoreClient
-            nlg_endpoint  # type: Optional[EndpointConfig]
-    ):
-        self.domain = domain
-        self.core_client = core_client
-        self.nlg = NaturalLanguageGenerator.create(nlg_endpoint, self.domain)
-
-    def handle_channel(
-            self,
-            input_channel,  # type: InputChannel
-            message_preprocessor=None  # type: Optional[Callable[[Text], Text]]
-    ):
-        # type: (...) -> None
-        """Handle messages from the input channel using remote core."""
-
-        def message_handler(message):
-            if message_preprocessor is not None:
-                message.text = message_preprocessor(message.text)
-            self.process_message(message)
-
-        logger.info("Starting sync listening on input channel")
-        input_channel.start_sync_listening(message_handler)
-
-    def _run_next_action(self, action_name, message):
-        # type: (Text, UserMessage) -> Dict[Text, Any]
-        """Run the next action communicating with the remote core server."""
-
-        tracker = self.core_client.tracker(message.sender_id,
-                                           self.domain)
-        dispatcher = Dispatcher(message.sender_id,
-                                message.output_channel,
-                                self.nlg)
-
-        action = self.domain.action_for_name(action_name)
-        # events and return values are used to update
-        # the tracker state after an action has been taken
-        try:
-            action_events = action.run(dispatcher, tracker, self.domain)
-        except Exception:
-            logger.exception(
-                    "Encountered an exception while running action "
-                    "'{}'. Bot will continue, but the actions "
-                    "events are lost. Make sure to fix the "
-                    "exception in your custom code."
-                    "".format(action.name()))
-            action_events = []
-
-        # this is similar to what is done in the processor, but instead of
-        # logging the events on the tracker we need to return them to the
-        # remote core instance
-        events = []
-        for m in dispatcher.latest_bot_messages:
-            events.append(BotUttered(text=m.text, data=m.data))
-
-        events.extend(action_events)
-        return self.core_client.continue_core(action_name,
-                                              events,
-                                              message.sender_id)
-
-    def process_message(self, message):
-        # type: (UserMessage) -> None
-        """Process a message using a remote rasa core instance."""
-
-        try:
-            response = self.core_client.parse(message.text, message.sender_id)
-
-            while (response and
-                   response.get("next_action") != ACTION_LISTEN_NAME):
-
-                action_name = response.get("next_action")
-                if action_name is not None:
-                    response = self._run_next_action(action_name, message)
-                else:
-                    logger.error("Rasa Core did not return an action. "
-                                 "Response: {}".format(response))
-                    break
-
-        except Exception:
-            logger.exception("Failed to process message.")
-        else:
-            logger.info("Done processing message")
-
-    @classmethod
-    def load(cls,
-             path,  # type: Text
-             core_endpoint,  # type: EndpointConfig
-             nlg_endpoint=None,  # type: EndpointConfig
-             action_factory=None  # type: Optional[Text]
-             ):
-        # type: (...) -> RemoteAgent
-
-        if isinstance(core_endpoint, string_types):
-            raise Exception("This API has changed. Instead of passing in a url "
-                            "for Rasa Core, you now need to pass in an "
-                            "instance of 'EndpointConfig'. "
-                            "(from rasa_core.utils import EndpointConfig )")
-
-        domain = TemplateDomain.load(os.path.join(path, "domain.yml"),
-                                     action_factory)
-
-        core_client = RasaCoreClient(core_endpoint)
-        core_client.upload_model(path, max_retries=5)
-
-        return RemoteAgent(domain, core_client, nlg_endpoint)
->>>>>>> 1e00dae2
+        return None