import argparse
import asyncio
import logging
import os
from typing import Text

import rasa_core.cli.arguments
import rasa_core.cli.train
from rasa_core import utils
import rasa_core.cli

logger = logging.getLogger(__name__)


def add_arguments(parser: argparse.ArgumentParser):
    """Parse all the command line arguments for the visualisation script."""
    rasa_core.cli.arguments.add_logging_option_arguments(parser)
    rasa_core.cli.visualization.add_visualization_arguments(parser)
    rasa_core.cli.arguments.add_config_arg(parser, nargs=1)
    rasa_core.cli.arguments.add_domain_arg(parser)
    rasa_core.cli.arguments.add_model_and_story_group(
        parser, allow_pretrained_model=False)
    return parser


def visualize(config_path: Text, domain_path: Text, stories_path: Text,
              nlu_data_path: Text, output_path: Text, max_history: int):
    from rasa_core.agent import Agent
    from rasa_core import config

    policies = config.load(config_path)

    agent = Agent(domain_path, policies=policies)

    # this is optional, only needed if the `/greet` type of
    # messages in the stories should be replaced with actual
    # messages (e.g. `hello`)
    if nlu_data_path is not None:
        from rasa_nlu.training_data import load_data

        nlu_data_path = load_data(nlu_data_path)
    else:
        nlu_data_path = None

    logger.info("Starting to visualize stories...")
<<<<<<< HEAD
    loop = asyncio.get_event_loop()
    loop.run_until_complete(
        agent.visualize(stories, cmdline_arguments.output,
                        cmdline_arguments.max_history,
                        nlu_training_data=nlu_data))
=======
    agent.visualize(stories_path, output_path,
                    max_history,
                    nlu_training_data=nlu_data_path)

    full_output_path = "file://{}".format(os.path.abspath(output_path))
    logger.info("Finished graph creation. Saved into {}".format(
        full_output_path))

    import webbrowser
    webbrowser.open(full_output_path)


if __name__ == '__main__':
    parser = argparse.ArgumentParser(
        description='Visualize the stories in a dialogue training file')
    arg_parser = add_arguments(parser)
    args = arg_parser.parse_args()

    utils.configure_colored_logging(args.loglevel)
    stories = rasa_core.cli.train.stories_from_cli_args(args)
>>>>>>> a453bb77

    visualize(args.config[0], args.domain, stories, args.nlu_data,
              args.output, args.max_history)<|MERGE_RESOLUTION|>--- conflicted
+++ resolved
@@ -23,8 +23,8 @@
     return parser
 
 
-def visualize(config_path: Text, domain_path: Text, stories_path: Text,
-              nlu_data_path: Text, output_path: Text, max_history: int):
+async def visualize(config_path: Text, domain_path: Text, stories_path: Text,
+                    nlu_data_path: Text, output_path: Text, max_history: int):
     from rasa_core.agent import Agent
     from rasa_core import config
 
@@ -43,16 +43,9 @@
         nlu_data_path = None
 
     logger.info("Starting to visualize stories...")
-<<<<<<< HEAD
-    loop = asyncio.get_event_loop()
-    loop.run_until_complete(
-        agent.visualize(stories, cmdline_arguments.output,
-                        cmdline_arguments.max_history,
-                        nlu_training_data=nlu_data))
-=======
-    agent.visualize(stories_path, output_path,
-                    max_history,
-                    nlu_training_data=nlu_data_path)
+    await agent.visualize(stories_path, output_path,
+                          max_history,
+                          nlu_training_data=nlu_data_path)
 
     full_output_path = "file://{}".format(os.path.abspath(output_path))
     logger.info("Finished graph creation. Saved into {}".format(
@@ -69,8 +62,11 @@
     args = arg_parser.parse_args()
 
     utils.configure_colored_logging(args.loglevel)
-    stories = rasa_core.cli.train.stories_from_cli_args(args)
->>>>>>> a453bb77
 
-    visualize(args.config[0], args.domain, stories, args.nlu_data,
-              args.output, args.max_history)+    loop = asyncio.get_event_loop()
+    stories = loop.run_until_complete(
+        rasa_core.cli.train.stories_from_cli_args(args))
+
+    loop.run_until_complete(
+        visualize(args.config[0], args.domain, stories, args.nlu_data,
+                  args.output, args.max_history))