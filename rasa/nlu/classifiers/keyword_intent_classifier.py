--- conflicted
+++ resolved
@@ -15,10 +15,7 @@
     from rasa.nlu.training_data import TrainingData
     from rasa.nlu.model import Metadata
     from rasa.nlu.training_data import Message
-<<<<<<< HEAD
-=======
 
->>>>>>> 4bcbdf39
 
 class KeywordIntentClassifier(Component):
     """Intent classifier using simple keyword matching.
