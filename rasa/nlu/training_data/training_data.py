--- conflicted
+++ resolved
@@ -116,17 +116,15 @@
         for ex in examples:
             if ex.get("intent"):
                 ex.set("intent", ex.get("intent").strip())
-<<<<<<< HEAD
-
+
+            if ex.get("response"):
+                ex.set("response", ex.get("response").strip())
+        
         # this check is necessary because test_markdown_entity_regex() definition massumes order (but test case has no
         # duplicates)
         if len(set(examples)) != len(examples):
             examples = list(set(examples))
-
-=======
-            if ex.get("response"):
-                ex.set("response", ex.get("response").strip())
->>>>>>> 21b5ab56
+        
         return examples
 
     @rasa_utils.lazy_property
