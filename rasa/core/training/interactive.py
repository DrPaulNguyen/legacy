import asyncio
import logging
import os
import tempfile
import textwrap
import uuid
from functools import partial
from multiprocessing import Process
from typing import Any, Callable, Dict, List, Optional, Text, Tuple, Union, Set

import numpy as np
from aiohttp import ClientError
from colorclass import Color

import rasa.shared.data
import rasa.shared.utils.io
from rasa.shared.nlu.training_data.loading import MARKDOWN, RASA, RASA_YAML
from rasa.nlu.constants import INTENT_NAME_KEY
from sanic import Sanic, response
from sanic.exceptions import NotFound
from terminaltables import AsciiTable, SingleTable

import questionary
import rasa.cli.utils
from questionary import Choice, Form, Question

from rasa.core import constants, run, train, utils
from rasa.core.actions.action import ACTION_LISTEN_NAME, default_action_names
from rasa.core.channels.channel import UserMessage
from rasa.core.constants import (
    DEFAULT_SERVER_FORMAT,
    DEFAULT_SERVER_PORT,
    REQUESTED_SLOT,
    UTTER_PREFIX,
    LOOP_NAME,
    LOOP_VALIDATE,
    LOOP_REJECTED,
)
from rasa.nlu.constants import TEXT
from rasa.core.domain import Domain
import rasa.core.events
from rasa.core.events import (
    ActionExecuted,
    ActionReverted,
    BotUttered,
    Event,
    Restarted,
    UserUttered,
    UserUtteranceReverted,
)
<<<<<<< HEAD
from rasa.core.interpreter import NaturalLanguageInterpreter
from rasa.shared.constants import INTENT_MESSAGE_PREFIX
from rasa.core.trackers import EventVerbosity, DialogueStateTracker, ACTIVE_LOOP_KEY
=======
from rasa.core.interpreter import INTENT_MESSAGE_PREFIX, NaturalLanguageInterpreter
from rasa.core.trackers import EventVerbosity, DialogueStateTracker, ACTIVE_LOOP
>>>>>>> 12db4e15
from rasa.core.training import visualization
from rasa.core.training.visualization import (
    VISUALIZATION_TEMPLATE_PATH,
    visualize_neighborhood,
)
from rasa.core.utils import AvailableEndpoints
from rasa.importers.rasa import TrainingDataImporter
from rasa.utils.common import update_sanic_log_level
from rasa.utils.endpoints import EndpointConfig

# noinspection PyProtectedMember
from rasa.shared.nlu.training_data import loading
from rasa.shared.nlu.training_data.message import Message

# WARNING: This command line UI is using an external library
# communicating with the shell - these functions are hard to test
# automatically. If you change anything in here, please make sure to
# run the interactive learning and check if your part of the "ui"
# still works.
import rasa.utils.io as io_utils

logger = logging.getLogger(__name__)

MAX_VISUAL_HISTORY = 3

PATHS = {
    "stories": "data/stories.yml",
    "nlu": "data/nlu.yml",
    "backup": "data/nlu_interactive.yml",
    "domain": "domain.yml",
}

SAVE_IN_E2E = False

# choose other intent, making sure this doesn't clash with an existing intent
OTHER_INTENT = uuid.uuid4().hex
OTHER_ACTION = uuid.uuid4().hex
NEW_ACTION = uuid.uuid4().hex

NEW_TEMPLATES = {}

MAX_NUMBER_OF_TRAINING_STORIES_FOR_VISUALIZATION = 200

DEFAULT_STORY_GRAPH_FILE = "story_graph.dot"


class RestartConversation(Exception):
    """Exception used to break out the flow and restart the conversation."""

    pass


class ForkTracker(Exception):
    """Exception used to break out the flow and fork at a previous step.

    The tracker will be reset to the selected point in the past and the
    conversation will continue from there."""

    pass


class UndoLastStep(Exception):
    """Exception used to break out the flow and undo the last step.

    The last step is either the most recent user message or the most
    recent action run by the bot."""

    pass


class Abort(Exception):
    """Exception used to abort the interactive learning and exit."""

    pass


async def send_message(
    endpoint: EndpointConfig,
    conversation_id: Text,
    message: Text,
    parse_data: Optional[Dict[Text, Any]] = None,
) -> Dict[Text, Any]:
    """Send a user message to a conversation."""

    payload = {
        "sender": UserUttered.type_name,
        "text": message,
        "parse_data": parse_data,
    }

    return await endpoint.request(
        json=payload,
        method="post",
        subpath=f"/conversations/{conversation_id}/messages",
    )


async def request_prediction(
    endpoint: EndpointConfig, conversation_id: Text
) -> Dict[Text, Any]:
    """Request the next action prediction from core."""

    return await endpoint.request(
        method="post", subpath=f"/conversations/{conversation_id}/predict"
    )


async def retrieve_domain(endpoint: EndpointConfig) -> Dict[Text, Any]:
    """Retrieve the domain from core."""

    return await endpoint.request(
        method="get", subpath="/domain", headers={"Accept": "application/json"}
    )


async def retrieve_status(endpoint: EndpointConfig) -> Dict[Text, Any]:
    """Retrieve the status from core."""

    return await endpoint.request(method="get", subpath="/status")


async def retrieve_tracker(
    endpoint: EndpointConfig,
    conversation_id: Text,
    verbosity: EventVerbosity = EventVerbosity.ALL,
) -> Dict[Text, Any]:
    """Retrieve a tracker from core."""

    path = f"/conversations/{conversation_id}/tracker?include_events={verbosity.name}"
    return await endpoint.request(
        method="get", subpath=path, headers={"Accept": "application/json"}
    )


async def send_action(
    endpoint: EndpointConfig,
    conversation_id: Text,
    action_name: Text,
    policy: Optional[Text] = None,
    confidence: Optional[float] = None,
    is_new_action: bool = False,
) -> Dict[Text, Any]:
    """Log an action to a conversation."""

    payload = ActionExecuted(action_name, policy, confidence).as_dict()

    subpath = f"/conversations/{conversation_id}/execute"

    try:
        return await endpoint.request(json=payload, method="post", subpath=subpath)
    except ClientError:
        if is_new_action:
            if action_name in NEW_TEMPLATES:
                warning_questions = questionary.confirm(
                    f"WARNING: You have created a new action: '{action_name}', "
                    f"with matching response: '{[*NEW_TEMPLATES[action_name]][0]}'. "
                    f"This action will not return its message in this session, "
                    f"but the new response will be saved to your domain file "
                    f"when you exit and save this session. "
                    f"You do not need to do anything further."
                )
                await _ask_questions(warning_questions, conversation_id, endpoint)
            else:
                warning_questions = questionary.confirm(
                    f"WARNING: You have created a new action: '{action_name}', "
                    f"which was not successfully executed. "
                    f"If this action does not return any events, "
                    f"you do not need to do anything. "
                    f"If this is a custom action which returns events, "
                    f"you are recommended to implement this action "
                    f"in your action server and try again."
                )
                await _ask_questions(warning_questions, conversation_id, endpoint)

            payload = ActionExecuted(action_name).as_dict()
            return await send_event(endpoint, conversation_id, payload)
        else:
            logger.error("failed to execute action!")
            raise


async def send_event(
    endpoint: EndpointConfig,
    conversation_id: Text,
    evt: Union[List[Dict[Text, Any]], Dict[Text, Any]],
) -> Dict[Text, Any]:
    """Log an event to a conversation."""

    subpath = f"/conversations/{conversation_id}/tracker/events"

    return await endpoint.request(json=evt, method="post", subpath=subpath)


def format_bot_output(message: BotUttered) -> Text:
    """Format a bot response to be displayed in the history table."""

    # First, add text to output
    output = message.text or ""

    # Then, append all additional items
    data = message.data or {}
    if not data:
        return output

    if data.get("image"):
        output += "\nImage: " + data.get("image")

    if data.get("attachment"):
        output += "\nAttachment: " + data.get("attachment")

    if data.get("buttons"):
        output += "\nButtons:"
        choices = rasa.cli.utils.button_choices_from_message_data(
            data, allow_free_text_input=True
        )
        for choice in choices:
            output += "\n" + choice

    if data.get("elements"):
        output += "\nElements:"
        for idx, element in enumerate(data.get("elements")):
            element_str = rasa.cli.utils.element_to_string(element, idx)
            output += "\n" + element_str

    if data.get("quick_replies"):
        output += "\nQuick replies:"
        for idx, element in enumerate(data.get("quick_replies")):
            element_str = rasa.cli.utils.element_to_string(element, idx)
            output += "\n" + element_str
    return output


def latest_user_message(events: List[Dict[Text, Any]]) -> Optional[Dict[Text, Any]]:
    """Return most recent user message."""

    for i, e in enumerate(reversed(events)):
        if e.get("event") == UserUttered.type_name:
            return e
    return None


def all_events_before_latest_user_msg(
    events: List[Dict[Text, Any]]
) -> List[Dict[Text, Any]]:
    """Return all events that happened before the most recent user message."""

    for i, e in enumerate(reversed(events)):
        if e.get("event") == UserUttered.type_name:
            return events[: -(i + 1)]
    return events


async def _ask_questions(
    questions: Union[Form, Question],
    conversation_id: Text,
    endpoint: EndpointConfig,
    is_abort: Callable[[Dict[Text, Any]], bool] = lambda x: False,
) -> Any:
    """Ask the user a question, if Ctrl-C is pressed provide user with menu."""

    should_retry = True
    answers = {}

    while should_retry:
        answers = questions.ask()
        if answers is None or is_abort(answers):
            should_retry = await _ask_if_quit(conversation_id, endpoint)
        else:
            should_retry = False
    return answers


def _selection_choices_from_intent_prediction(
    predictions: List[Dict[Text, Any]]
) -> List[Dict[Text, Any]]:
    """Given a list of ML predictions create a UI choice list."""

    sorted_intents = sorted(
        predictions, key=lambda k: (-k["confidence"], k[INTENT_NAME_KEY])
    )

    choices = []
    for p in sorted_intents:
        name_with_confidence = (
            f'{p.get("confidence"):03.2f} {p.get(INTENT_NAME_KEY):40}'
        )
        choice = {
            INTENT_NAME_KEY: name_with_confidence,
            "value": p.get(INTENT_NAME_KEY),
        }
        choices.append(choice)

    return choices


async def _request_free_text_intent(
    conversation_id: Text, endpoint: EndpointConfig
) -> Text:
    question = questionary.text(
        message="Please type the intent name:",
        validate=io_utils.not_empty_validator("Please enter an intent name"),
    )
    return await _ask_questions(question, conversation_id, endpoint)


async def _request_free_text_action(
    conversation_id: Text, endpoint: EndpointConfig
) -> Text:
    question = questionary.text(
        message="Please type the action name:",
        validate=io_utils.not_empty_validator("Please enter an action name"),
    )
    return await _ask_questions(question, conversation_id, endpoint)


async def _request_free_text_utterance(
    conversation_id: Text, endpoint: EndpointConfig, action: Text
) -> Text:

    question = questionary.text(
        message=(f"Please type the message for your new bot response '{action}':"),
        validate=io_utils.not_empty_validator("Please enter a response"),
    )
    return await _ask_questions(question, conversation_id, endpoint)


async def _request_selection_from_intents(
    intents: List[Dict[Text, Text]], conversation_id: Text, endpoint: EndpointConfig
) -> Text:
    question = questionary.select("What intent is it?", choices=intents)
    return await _ask_questions(question, conversation_id, endpoint)


async def _request_fork_point_from_list(
    forks: List[Dict[Text, Text]], conversation_id: Text, endpoint: EndpointConfig
) -> Text:
    question = questionary.select(
        "Before which user message do you want to fork?", choices=forks
    )
    return await _ask_questions(question, conversation_id, endpoint)


async def _request_fork_from_user(
    conversation_id, endpoint
) -> Optional[List[Dict[Text, Any]]]:
    """Take in a conversation and ask at which point to fork the conversation.

    Returns the list of events that should be kept. Forking means, the
    conversation will be reset and continued from this previous point."""

    tracker = await retrieve_tracker(
        endpoint, conversation_id, EventVerbosity.AFTER_RESTART
    )

    choices = []
    for i, e in enumerate(tracker.get("events", [])):
        if e.get("event") == UserUttered.type_name:
            choices.append({"name": e.get("text"), "value": i})

    fork_idx = await _request_fork_point_from_list(
        list(reversed(choices)), conversation_id, endpoint
    )

    if fork_idx is not None:
        return tracker.get("events", [])[: int(fork_idx)]
    else:
        return None


async def _request_intent_from_user(
    latest_message, intents, conversation_id, endpoint
) -> Dict[Text, Any]:
    """Take in latest message and ask which intent it should have been.

    Returns the intent dict that has been selected by the user."""

    predictions = latest_message.get("parse_data", {}).get("intent_ranking", [])

    predicted_intents = {p[INTENT_NAME_KEY] for p in predictions}

    for i in intents:
        if i not in predicted_intents:
            predictions.append({INTENT_NAME_KEY: i, "confidence": 0.0})

    # convert intents to ui list and add <other> as a free text alternative
    choices = [
        {INTENT_NAME_KEY: "<create_new_intent>", "value": OTHER_INTENT}
    ] + _selection_choices_from_intent_prediction(predictions)

    intent_name = await _request_selection_from_intents(
        choices, conversation_id, endpoint
    )

    if intent_name == OTHER_INTENT:
        intent_name = await _request_free_text_intent(conversation_id, endpoint)
        selected_intent = {INTENT_NAME_KEY: intent_name, "confidence": 1.0}
    else:
        # returns the selected intent with the original probability value
        selected_intent = next(
            (x for x in predictions if x[INTENT_NAME_KEY] == intent_name),
            {INTENT_NAME_KEY: None},
        )

    return selected_intent


async def _print_history(conversation_id: Text, endpoint: EndpointConfig) -> None:
    """Print information about the conversation for the user."""

    tracker_dump = await retrieve_tracker(
        endpoint, conversation_id, EventVerbosity.AFTER_RESTART
    )
    events = tracker_dump.get("events", [])

    table = _chat_history_table(events)
    slot_strings = _slot_history(tracker_dump)

    print("------")
    print("Chat History\n")
    print(table)

    if slot_strings:
        print("\n")
        print(f"Current slots: \n\t{', '.join(slot_strings)}\n")

    print("------")


def _chat_history_table(events: List[Dict[Text, Any]]) -> Text:
    """Create a table containing bot and user messages.

    Also includes additional information, like any events and
    prediction probabilities."""

    def wrap(txt: Text, max_width: int) -> Text:
        return "\n".join(textwrap.wrap(txt, max_width, replace_whitespace=False))

    def colored(txt: Text, color: Text) -> Text:
        return "{" + color + "}" + txt + "{/" + color + "}"

    def format_user_msg(user_event: UserUttered, max_width: int) -> Text:
        intent = user_event.intent or {}
        intent_name = intent.get(INTENT_NAME_KEY, "")
        _confidence = intent.get("confidence", 1.0)
        _md = _as_md_message(user_event.parse_data)

        _lines = [
            colored(wrap(_md, max_width), "hired"),
            f"intent: {intent_name} {_confidence:03.2f}",
        ]
        return "\n".join(_lines)

    def bot_width(_table: AsciiTable) -> int:
        return _table.column_max_width(1)

    def user_width(_table: AsciiTable) -> int:
        return _table.column_max_width(3)

    def add_bot_cell(data, cell):
        data.append([len(data), Color(cell), "", ""])

    def add_user_cell(data, cell):
        data.append([len(data), "", "", Color(cell)])

    # prints the historical interactions between the bot and the user,
    # to help with correctly identifying the action
    table_data = [
        [
            "#  ",
            Color(colored("Bot      ", "autoblue")),
            "  ",
            Color(colored("You       ", "hired")),
        ]
    ]

    table = SingleTable(table_data, "Chat History")

    bot_column = []

    tracker = DialogueStateTracker.from_dict("any", events)
    applied_events = tracker.applied_events()

    for idx, event in enumerate(applied_events):
        if isinstance(event, ActionExecuted):
            bot_column.append(colored(event.action_name, "autocyan"))
            if event.confidence is not None:
                bot_column[-1] += colored(f" {event.confidence:03.2f}", "autowhite")

        elif isinstance(event, UserUttered):
            if bot_column:
                text = "\n".join(bot_column)
                add_bot_cell(table_data, text)
                bot_column = []

            msg = format_user_msg(event, user_width(table))
            add_user_cell(table_data, msg)

        elif isinstance(event, BotUttered):
            wrapped = wrap(format_bot_output(event), bot_width(table))
            bot_column.append(colored(wrapped, "autoblue"))

        else:
            if event.as_story_string():
                bot_column.append(wrap(event.as_story_string(), bot_width(table)))

    if bot_column:
        text = "\n".join(bot_column)
        add_bot_cell(table_data, text)

    table.inner_heading_row_border = False
    table.inner_row_border = True
    table.inner_column_border = False
    table.outer_border = False
    table.justify_columns = {0: "left", 1: "left", 2: "center", 3: "right"}

    return table.table


def _slot_history(tracker_dump: Dict[Text, Any]) -> List[Text]:
    """Create an array of slot representations to be displayed."""

    slot_strings = []
    for k, s in tracker_dump.get("slots", {}).items():
        colored_value = rasa.shared.utils.io.wrap_with_color(
            str(s), color=rasa.shared.utils.io.bcolors.WARNING
        )
        slot_strings.append(f"{k}: {colored_value}")
    return slot_strings


async def _write_data_to_file(conversation_id: Text, endpoint: EndpointConfig):
    """Write stories and nlu data to file."""

    story_path, nlu_path, domain_path = _request_export_info()

    tracker = await retrieve_tracker(endpoint, conversation_id)
    events = tracker.get("events", [])

    serialised_domain = await retrieve_domain(endpoint)
    domain = Domain.from_dict(serialised_domain)

    _write_stories_to_file(story_path, events, domain)
    _write_nlu_to_file(nlu_path, events)
    _write_domain_to_file(domain_path, events, domain)

    logger.info("Successfully wrote stories and NLU data")


async def _ask_if_quit(conversation_id: Text, endpoint: EndpointConfig) -> bool:
    """Display the exit menu.

    Return `True` if the previous question should be retried."""

    answer = questionary.select(
        message="Do you want to stop?",
        choices=[
            Choice("Continue", "continue"),
            Choice("Undo Last", "undo"),
            Choice("Fork", "fork"),
            Choice("Start Fresh", "restart"),
            Choice("Export & Quit", "quit"),
        ],
    ).ask()

    if not answer or answer == "quit":
        # this is also the default answer if the user presses Ctrl-C
        await _write_data_to_file(conversation_id, endpoint)
        raise Abort()
    elif answer == "continue":
        # in this case we will just return, and the original
        # question will get asked again
        return True
    elif answer == "undo":
        raise UndoLastStep()
    elif answer == "fork":
        raise ForkTracker()
    elif answer == "restart":
        raise RestartConversation()


async def _request_action_from_user(
    predictions: List[Dict[Text, Any]], conversation_id: Text, endpoint: EndpointConfig
) -> Tuple[Text, bool]:
    """Ask the user to correct an action prediction."""

    await _print_history(conversation_id, endpoint)

    choices = [
        {
            "name": f'{a.get("score"):03.2f} {a.get("action"):40}',
            "value": a.get("action"),
        }
        for a in predictions
    ]

    tracker = await retrieve_tracker(endpoint, conversation_id)
    events = tracker.get("events", [])

    session_actions_all = [a["name"] for a in _collect_actions(events)]
    session_actions_unique = list(set(session_actions_all))
    old_actions = [action["value"] for action in choices]
    new_actions = [
        {"name": action, "value": OTHER_ACTION + action}
        for action in session_actions_unique
        if action not in old_actions
    ]
    choices = (
        [{"name": "<create new action>", "value": NEW_ACTION}] + new_actions + choices
    )
    question = questionary.select("What is the next action of the bot?", choices)

    action_name = await _ask_questions(question, conversation_id, endpoint)
    is_new_action = action_name == NEW_ACTION

    if is_new_action:
        # create new action
        action_name = await _request_free_text_action(conversation_id, endpoint)
        if action_name.startswith(UTTER_PREFIX):
            utter_message = await _request_free_text_utterance(
                conversation_id, endpoint, action_name
            )
            NEW_TEMPLATES[action_name] = {utter_message: ""}

    elif action_name[:32] == OTHER_ACTION:
        # action was newly created in the session, but not this turn
        is_new_action = True
        action_name = action_name[32:]

    print(f"Thanks! The bot will now run {action_name}.\n")
    return action_name, is_new_action


def _request_export_info() -> Tuple[Text, Text, Text]:
    """Request file path and export stories & nlu data to that path"""

    # export training data and quit
    questions = questionary.form(
        export_stories=questionary.text(
            message="Export stories to (if file exists, this "
            "will append the stories)",
            default=PATHS["stories"],
            validate=io_utils.file_type_validator(
                [".md"],
                "Please provide a valid export path for the stories, e.g. 'stories.md'.",
            ),
        ),
        export_nlu=questionary.text(
            message="Export NLU data to (if file exists, this will "
            "merge learned data with previous training examples)",
            default=PATHS["nlu"],
            validate=io_utils.file_type_validator(
                [".md", ".json"],
                "Please provide a valid export path for the NLU data, e.g. 'nlu.md'.",
            ),
        ),
        export_domain=questionary.text(
            message="Export domain file to (if file exists, this "
            "will be overwritten)",
            default=PATHS["domain"],
            validate=io_utils.file_type_validator(
                [".yml", ".yaml"],
                "Please provide a valid export path for the domain file, e.g. 'domain.yml'.",
            ),
        ),
    )

    answers = questions.ask()
    if not answers:
        raise Abort()

    return answers["export_stories"], answers["export_nlu"], answers["export_domain"]


def _split_conversation_at_restarts(
    events: List[Dict[Text, Any]]
) -> List[List[Dict[Text, Any]]]:
    """Split a conversation at restart events.

    Returns an array of event lists, without the restart events."""

    sub_conversations = []
    current = []
    for e in events:
        if e.get("event") == "restart":
            if current:
                sub_conversations.append(current)
            current = []
        else:
            current.append(e)

    if current:
        sub_conversations.append(current)

    return sub_conversations


def _collect_messages(events: List[Dict[Text, Any]]) -> List[Message]:
    """Collect the message text and parsed data from the UserMessage events
    into a list"""

    import rasa.shared.nlu.training_data.util as rasa_nlu_training_data_utils

    messages = []

    for event in events:
        if event.get("event") == UserUttered.type_name:
            data = event.get("parse_data", {})
            rasa_nlu_training_data_utils.remove_untrainable_entities_from(data)
            msg = Message.build(
                data["text"], data["intent"][INTENT_NAME_KEY], data["entities"]
            )
            messages.append(msg)
        elif event.get("event") == UserUtteranceReverted.type_name and messages:
            messages.pop()  # user corrected the nlu, remove incorrect example

    return messages


def _collect_actions(events: List[Dict[Text, Any]]) -> List[Dict[Text, Any]]:
    """Collect all the `ActionExecuted` events into a list."""

    return [evt for evt in events if evt.get("event") == ActionExecuted.type_name]


def _write_stories_to_file(
    export_story_path: Text, events: List[Dict[Text, Any]], domain: Domain
) -> None:
    """Write the conversation of the conversation_id to the file paths."""

    sub_conversations = _split_conversation_at_restarts(events)

    io_utils.create_path(export_story_path)

    if os.path.exists(export_story_path):
        append_write = "a"  # append if already exists
    else:
        append_write = "w"  # make a new file if not

    with open(
        export_story_path, append_write, encoding=rasa.shared.utils.io.DEFAULT_ENCODING
    ) as f:
        i = 1
        for conversation in sub_conversations:
            parsed_events = rasa.core.events.deserialise_events(conversation)
            tracker = DialogueStateTracker.from_events(
                f"interactive_story_{i}", evts=parsed_events, slots=domain.slots
            )

            if any(
                isinstance(event, UserUttered) for event in tracker.applied_events()
            ):
                i += 1
                f.write("\n" + tracker.export_stories(SAVE_IN_E2E))


def _filter_messages(msgs: List[Message]) -> List[Message]:
    """Filter messages removing those that start with INTENT_MESSAGE_PREFIX"""

    filtered_messages = []
    for msg in msgs:
        if not msg.get(TEXT).startswith(INTENT_MESSAGE_PREFIX):
            filtered_messages.append(msg)
    return filtered_messages


def _write_nlu_to_file(export_nlu_path: Text, events: List[Dict[Text, Any]]) -> None:
    """Write the nlu data of the conversation_id to the file paths."""
    from rasa.shared.nlu.training_data.training_data import TrainingData

    msgs = _collect_messages(events)
    msgs = _filter_messages(msgs)

    # noinspection PyBroadException
    try:
        previous_examples = loading.load_data(export_nlu_path)
    except Exception as e:
        logger.debug(
            f"An exception occurred while trying to load the NLU data. {str(e)}"
        )
        # No previous file exists, use empty training data as replacement.
        previous_examples = TrainingData()

    nlu_data = previous_examples.merge(TrainingData(msgs))

    # need to guess the format of the file before opening it to avoid a read
    # in a write
    nlu_format = _get_nlu_target_format(export_nlu_path)
    if nlu_format == RASA_YAML:
        stringified_training_data = nlu_data.nlu_as_yaml()
    elif nlu_format == MARKDOWN:
        stringified_training_data = nlu_data.nlu_as_markdown()
    else:
        stringified_training_data = nlu_data.nlu_as_json()

    rasa.shared.utils.io.write_text_file(stringified_training_data, export_nlu_path)


def _get_nlu_target_format(export_path: Text) -> Text:
    from rasa import data

    guessed_format = loading.guess_format(export_path)

    if guessed_format not in {MARKDOWN, RASA, RASA_YAML}:
        if rasa.shared.data.is_likely_json_file(export_path):
            guessed_format = RASA
        elif rasa.shared.data.is_likely_markdown_file(export_path):
            guessed_format = MARKDOWN
        elif rasa.shared.data.is_likely_yaml_file(export_path):
            guessed_format = RASA_YAML

    return guessed_format


def _entities_from_messages(messages: List[Message]) -> List[Text]:
    """Return all entities that occur in at least one of the messages."""
    return list({e["entity"] for m in messages for e in m.data.get("entities", [])})


def _intents_from_messages(messages: List[Message]) -> Set[Text]:
    """Return all intents that occur in at least one of the messages."""

    # set of distinct intents
    distinct_intents = {m.data["intent"] for m in messages if "intent" in m.data}

    return distinct_intents


def _write_domain_to_file(
    domain_path: Text, events: List[Dict[Text, Any]], old_domain: Domain
) -> None:
    """Write an updated domain file to the file path."""

    io_utils.create_path(domain_path)

    messages = _collect_messages(events)
    actions = _collect_actions(events)
    templates = NEW_TEMPLATES  # type: Dict[Text, List[Dict[Text, Any]]]

    # TODO for now there is no way to distinguish between action and form
    collected_actions = list(
        {
            e["name"]
            for e in actions
            if e["name"] not in default_action_names()
            and e["name"] not in old_domain.form_names
        }
    )

    new_domain = Domain(
        intents=_intents_from_messages(messages),
        entities=_entities_from_messages(messages),
        slots=[],
        templates=templates,
        action_names=collected_actions,
        forms=[],
    )

    old_domain.merge(new_domain).persist_clean(domain_path)


async def _predict_till_next_listen(
    endpoint: EndpointConfig,
    conversation_id: Text,
    conversation_ids: List[Text],
    plot_file: Optional[Text],
) -> None:
    """Predict and validate actions until we need to wait for a user message."""

    listen = False
    while not listen:
        result = await request_prediction(endpoint, conversation_id)
        predictions = result.get("scores")
        probabilities = [prediction["score"] for prediction in predictions]
        pred_out = int(np.argmax(probabilities))
        action_name = predictions[pred_out].get("action")
        policy = result.get("policy")
        confidence = result.get("confidence")

        await _print_history(conversation_id, endpoint)
        await _plot_trackers(
            conversation_ids,
            plot_file,
            endpoint,
            unconfirmed=[ActionExecuted(action_name)],
        )

        listen = await _validate_action(
            action_name, policy, confidence, predictions, endpoint, conversation_id
        )

        await _plot_trackers(conversation_ids, plot_file, endpoint)

    tracker_dump = await retrieve_tracker(
        endpoint, conversation_id, EventVerbosity.AFTER_RESTART
    )
    events = tracker_dump.get("events", [])

    if len(events) >= 2:
        last_event = events[-2]  # last event before action_listen

        # if bot message includes buttons the user will get a list choice to reply
        # the list choice is displayed in place of action listen
        if last_event.get("event") == BotUttered.type_name and last_event["data"].get(
            "buttons", None
        ):
            user_selection = _get_button_choice(last_event)
            if user_selection != rasa.cli.utils.FREE_TEXT_INPUT_PROMPT:
                await send_message(endpoint, conversation_id, user_selection)


def _get_button_choice(last_event: Dict[Text, Any]) -> Text:
    data = last_event["data"]
    message = last_event.get("text", "")

    choices = rasa.cli.utils.button_choices_from_message_data(
        data, allow_free_text_input=True
    )
    question = questionary.select(message, choices)
    return rasa.cli.utils.payload_from_button_question(question)


async def _correct_wrong_nlu(
    corrected_nlu: Dict[Text, Any],
    events: List[Dict[Text, Any]],
    endpoint: EndpointConfig,
    conversation_id: Text,
) -> None:
    """A wrong NLU prediction got corrected, update core's tracker."""

    revert_latest_user_utterance = UserUtteranceReverted().as_dict()
    # `UserUtteranceReverted` also removes the `ACTION_LISTEN` event before, hence we
    # have to replay it.
    listen_for_next_message = ActionExecuted(ACTION_LISTEN_NAME).as_dict()
    corrected_message = latest_user_message(events)

    if corrected_message is None:
        raise Exception("Failed to correct NLU data. User message not found.")

    corrected_message["parse_data"] = corrected_nlu
    await send_event(
        endpoint,
        conversation_id,
        [revert_latest_user_utterance, listen_for_next_message, corrected_message],
    )


async def _correct_wrong_action(
    corrected_action: Text,
    endpoint: EndpointConfig,
    conversation_id: Text,
    is_new_action: bool = False,
) -> None:
    """A wrong action prediction got corrected, update core's tracker."""

    await send_action(
        endpoint, conversation_id, corrected_action, is_new_action=is_new_action
    )


def _form_is_rejected(action_name: Text, tracker: Dict[Text, Any]) -> bool:
    """Check if the form got rejected with the most recent action name."""
    return (
        tracker.get(ACTIVE_LOOP, {}).get(LOOP_NAME)
        and action_name != tracker[ACTIVE_LOOP][LOOP_NAME]
        and action_name != ACTION_LISTEN_NAME
    )


def _form_is_restored(action_name: Text, tracker: Dict[Text, Any]) -> bool:
    """Check whether the form is called again after it was rejected."""
    return (
        tracker.get(ACTIVE_LOOP, {}).get(LOOP_REJECTED)
        and tracker.get("latest_action_name") == ACTION_LISTEN_NAME
        and action_name == tracker.get(ACTIVE_LOOP, {}).get(LOOP_NAME)
    )


async def _confirm_form_validation(
    action_name, tracker, endpoint, conversation_id
) -> None:
    """Ask a user whether an input for a form should be validated.

    Previous to this call, the active form was chosen after it was rejected."""

    requested_slot = tracker.get("slots", {}).get(REQUESTED_SLOT)

    validation_questions = questionary.confirm(
        f"Should '{action_name}' validate user input to fill "
        f"the slot '{requested_slot}'?"
    )
    validate_input = await _ask_questions(
        validation_questions, conversation_id, endpoint
    )

    if not validate_input:
        # notify form action to skip validation
        await send_event(
            endpoint,
            conversation_id,
            {"event": "form_validation", LOOP_VALIDATE: False},
        )

    elif not tracker.get(ACTIVE_LOOP, {}).get(LOOP_VALIDATE):
        # handle contradiction with learned behaviour
        warning_question = questionary.confirm(
            "ERROR: FormPolicy predicted no form validation "
            "based on previous training stories. "
            "Make sure to remove contradictory stories "
            "from training data. "
            "Otherwise predicting no form validation "
            "will not work as expected."
        )

        await _ask_questions(warning_question, conversation_id, endpoint)
        # notify form action to validate an input
        await send_event(
            endpoint, conversation_id, {"event": "form_validation", LOOP_VALIDATE: True}
        )


async def _validate_action(
    action_name: Text,
    policy: Text,
    confidence: float,
    predictions: List[Dict[Text, Any]],
    endpoint: EndpointConfig,
    conversation_id: Text,
) -> bool:
    """Query the user to validate if an action prediction is correct.

    Returns `True` if the prediction is correct, `False` otherwise."""

    question = questionary.confirm(f"The bot wants to run '{action_name}', correct?")

    is_correct = await _ask_questions(question, conversation_id, endpoint)

    if not is_correct:
        action_name, is_new_action = await _request_action_from_user(
            predictions, conversation_id, endpoint
        )
    else:
        is_new_action = False

    tracker = await retrieve_tracker(
        endpoint, conversation_id, EventVerbosity.AFTER_RESTART
    )

    if _form_is_rejected(action_name, tracker):
        # notify the tracker that form was rejected
        await send_event(
            endpoint,
            conversation_id,
            {
                "event": "action_execution_rejected",
                LOOP_NAME: tracker[ACTIVE_LOOP][LOOP_NAME],
            },
        )

    elif _form_is_restored(action_name, tracker):
        await _confirm_form_validation(action_name, tracker, endpoint, conversation_id)

    if not is_correct:
        await _correct_wrong_action(
            action_name, endpoint, conversation_id, is_new_action=is_new_action
        )
    else:
        await send_action(endpoint, conversation_id, action_name, policy, confidence)

    return action_name == ACTION_LISTEN_NAME


def _as_md_message(parse_data: Dict[Text, Any]) -> Text:
    """Display the parse data of a message in markdown format."""
    from rasa.shared.nlu.training_data.formats.readerwriter import TrainingDataWriter

    if parse_data.get("text", "").startswith(INTENT_MESSAGE_PREFIX):
        return parse_data["text"]

    if not parse_data.get("entities"):
        parse_data["entities"] = []

    return TrainingDataWriter.generate_message(parse_data)


def _validate_user_regex(latest_message: Dict[Text, Any], intents: List[Text]) -> bool:
    """Validate if a users message input is correct.

    This assumes the user entered an intent directly, e.g. using
    `/greet`. Return `True` if the intent is a known one."""

    parse_data = latest_message.get("parse_data", {})
    intent = parse_data.get("intent", {}).get(INTENT_NAME_KEY)

    if intent in intents:
        return True
    else:
        return False


async def _validate_user_text(
    latest_message: Dict[Text, Any], endpoint: EndpointConfig, conversation_id: Text
) -> bool:
    """Validate a user message input as free text.

    This assumes the user message is a text message (so NOT `/greet`)."""

    parse_data = latest_message.get("parse_data", {})
    text = _as_md_message(parse_data)
    intent = parse_data.get("intent", {}).get(INTENT_NAME_KEY)
    entities = parse_data.get("entities", [])
    if entities:
        message = (
            f"Is the intent '{intent}' correct for '{text}' and are "
            f"all entities labeled correctly?"
        )
    else:
        message = (
            f"Your NLU model classified '{text}' with intent '{intent}'"
            f" and there are no entities, is this correct?"
        )

    if intent is None:
        print(f"The NLU classification for '{text}' returned '{intent}'")
        return False
    else:
        question = questionary.confirm(message)

        return await _ask_questions(question, conversation_id, endpoint)


async def _validate_nlu(
    intents: List[Text], endpoint: EndpointConfig, conversation_id: Text
) -> None:
    """Validate if a user message, either text or intent is correct.

    If the prediction of the latest user message is incorrect,
    the tracker will be corrected with the correct intent / entities."""

    tracker = await retrieve_tracker(
        endpoint, conversation_id, EventVerbosity.AFTER_RESTART
    )

    latest_message = latest_user_message(tracker.get("events", [])) or {}

    if latest_message.get("text", "").startswith(  # pytype: disable=attribute-error
        INTENT_MESSAGE_PREFIX
    ):
        valid = _validate_user_regex(latest_message, intents)
    else:
        valid = await _validate_user_text(latest_message, endpoint, conversation_id)

    if not valid:
        corrected_intent = await _request_intent_from_user(
            latest_message, intents, conversation_id, endpoint
        )
        # corrected intents have confidence 1.0
        corrected_intent["confidence"] = 1.0

        events = tracker.get("events", [])

        entities = await _correct_entities(latest_message, endpoint, conversation_id)
        corrected_nlu = {
            "intent": corrected_intent,
            "entities": entities,
            "text": latest_message.get("text"),
        }

        await _correct_wrong_nlu(corrected_nlu, events, endpoint, conversation_id)


async def _correct_entities(
    latest_message: Dict[Text, Any], endpoint: EndpointConfig, conversation_id: Text
) -> List[Dict[Text, Any]]:
    """Validate the entities of a user message.

    Returns the corrected entities"""
    from rasa.shared.nlu.training_data import entities_parser

    parse_original = latest_message.get("parse_data", {})
    entity_str = _as_md_message(parse_original)
    question = questionary.text(
        "Please mark the entities using [value](type) notation", default=entity_str
    )

    annotation = await _ask_questions(question, conversation_id, endpoint)
    parse_annotated = entities_parser.parse_training_example(annotation)

    corrected_entities = _merge_annotated_and_original_entities(
        parse_annotated, parse_original
    )

    return corrected_entities


def _merge_annotated_and_original_entities(
    parse_annotated: Message, parse_original: Dict[Text, Any]
) -> List[Dict[Text, Any]]:
    # overwrite entities which have already been
    # annotated in the original annotation to preserve
    # additional entity parser information
    entities = parse_annotated.get("entities", [])[:]
    for i, entity in enumerate(entities):
        for original_entity in parse_original.get("entities", []):
            if _is_same_entity_annotation(entity, original_entity):
                entities[i] = original_entity
                break
    return entities


def _is_same_entity_annotation(entity: Dict[Text, Any], other: Dict[Text, Any]) -> bool:
    return (
        entity["value"] == other["value"]
        and entity["entity"] == other["entity"]
        and entity.get("group") == other.get("group")
        and entity.get("role") == other.get("group")
    )


async def _enter_user_message(conversation_id: Text, endpoint: EndpointConfig) -> None:
    """Request a new message from the user."""

    question = questionary.text("Your input ->")

    message = await _ask_questions(question, conversation_id, endpoint, lambda a: not a)

    if message == (INTENT_MESSAGE_PREFIX + constants.USER_INTENT_RESTART):
        raise RestartConversation()

    await send_message(endpoint, conversation_id, message)


async def is_listening_for_message(
    conversation_id: Text, endpoint: EndpointConfig
) -> bool:
    """Check if the conversation is in need for a user message."""

    tracker = await retrieve_tracker(endpoint, conversation_id, EventVerbosity.APPLIED)

    for i, e in enumerate(reversed(tracker.get("events", []))):
        if e.get("event") == UserUttered.type_name:
            return False
        elif e.get("event") == ActionExecuted.type_name:
            return e.get("name") == ACTION_LISTEN_NAME
    return False


async def _undo_latest(conversation_id: Text, endpoint: EndpointConfig) -> None:
    """Undo either the latest bot action or user message, whatever is last."""

    tracker = await retrieve_tracker(endpoint, conversation_id, EventVerbosity.ALL)

    # Get latest `UserUtterance` or `ActionExecuted` event.
    last_event_type = None
    for i, e in enumerate(reversed(tracker.get("events", []))):
        last_event_type = e.get("event")
        if last_event_type in {ActionExecuted.type_name, UserUttered.type_name}:
            break
        elif last_event_type == Restarted.type_name:
            break

    if last_event_type == ActionExecuted.type_name:
        undo_action = ActionReverted().as_dict()
        await send_event(endpoint, conversation_id, undo_action)
    elif last_event_type == UserUttered.type_name:
        undo_user_message = UserUtteranceReverted().as_dict()
        listen_for_next_message = ActionExecuted(ACTION_LISTEN_NAME).as_dict()

        await send_event(
            endpoint, conversation_id, [undo_user_message, listen_for_next_message]
        )


async def _fetch_events(
    conversation_ids: List[Union[Text, List[Event]]], endpoint: EndpointConfig
) -> List[List[Event]]:
    """Retrieve all event trackers from the endpoint for all conversation ids."""

    event_sequences = []
    for conversation_id in conversation_ids:
        if isinstance(conversation_id, str):
            tracker = await retrieve_tracker(endpoint, conversation_id)
            events = tracker.get("events", [])

            for conversation in _split_conversation_at_restarts(events):
                parsed_events = rasa.core.events.deserialise_events(conversation)
                event_sequences.append(parsed_events)
        else:
            event_sequences.append(conversation_id)
    return event_sequences


async def _plot_trackers(
    conversation_ids: List[Union[Text, List[Event]]],
    output_file: Optional[Text],
    endpoint: EndpointConfig,
    unconfirmed: Optional[List[Event]] = None,
) -> None:
    """Create a plot of the trackers of the passed conversation ids.

    This assumes that the last conversation id is the conversation we are currently
    working on. If there are events that are not part of this active tracker
    yet, they can be passed as part of `unconfirmed`. They will be appended
    to the currently active conversation."""

    if not output_file or not conversation_ids:
        # if there is no output file provided, we are going to skip plotting
        # same happens if there are no conversation ids
        return

    event_sequences = await _fetch_events(conversation_ids, endpoint)

    if unconfirmed:
        event_sequences[-1].extend(unconfirmed)

    graph = await visualize_neighborhood(
        event_sequences[-1], event_sequences, output_file=None, max_history=2
    )

    from networkx.drawing.nx_pydot import write_dot

    write_dot(graph, output_file)


def _print_help(skip_visualization: bool) -> None:
    """Print some initial help message for the user."""

    if not skip_visualization:
        visualization_url = DEFAULT_SERVER_FORMAT.format(
            "http", DEFAULT_SERVER_PORT + 1
        )
        visualization_help = (
            f"Visualisation at {visualization_url}/visualization.html ."
        )
    else:
        visualization_help = ""

    rasa.cli.utils.print_success(
        f"Bot loaded. {visualization_help}\n"
        f"Type a message and press enter "
        f"(press 'Ctr-c' to exit)."
    )


async def record_messages(
    endpoint: EndpointConfig,
    file_importer: TrainingDataImporter,
    conversation_id: Text = UserMessage.DEFAULT_SENDER_ID,
    max_message_limit: Optional[int] = None,
    skip_visualization: bool = False,
) -> None:
    """Read messages from the command line and print bot responses."""

    try:
        try:
            domain = await retrieve_domain(endpoint)
        except ClientError:
            logger.exception(
                f"Failed to connect to Rasa Core server at '{endpoint.url}'. "
                f"Is the server running?"
            )
            return

        intents = [next(iter(i)) for i in (domain.get("intents") or [])]

        num_messages = 0

        if not skip_visualization:
            events_including_current_user_id = await _get_tracker_events_to_plot(
                domain, file_importer, conversation_id
            )

            plot_file = DEFAULT_STORY_GRAPH_FILE
            await _plot_trackers(events_including_current_user_id, plot_file, endpoint)
        else:
            # `None` means that future `_plot_trackers` calls will also skip the
            # visualization.
            plot_file = None
            events_including_current_user_id = []

        _print_help(skip_visualization)

        while not utils.is_limit_reached(num_messages, max_message_limit):
            try:
                if await is_listening_for_message(conversation_id, endpoint):
                    await _enter_user_message(conversation_id, endpoint)
                    await _validate_nlu(intents, endpoint, conversation_id)

                await _predict_till_next_listen(
                    endpoint,
                    conversation_id,
                    events_including_current_user_id,
                    plot_file,
                )

                num_messages += 1
            except RestartConversation:
                await send_event(endpoint, conversation_id, Restarted().as_dict())

                await send_event(
                    endpoint,
                    conversation_id,
                    ActionExecuted(ACTION_LISTEN_NAME).as_dict(),
                )

                logger.info("Restarted conversation, starting a new one.")
            except UndoLastStep:
                await _undo_latest(conversation_id, endpoint)
                await _print_history(conversation_id, endpoint)
            except ForkTracker:
                await _print_history(conversation_id, endpoint)

                events_fork = await _request_fork_from_user(conversation_id, endpoint)

                await send_event(endpoint, conversation_id, Restarted().as_dict())

                if events_fork:
                    for evt in events_fork:
                        await send_event(endpoint, conversation_id, evt)
                logger.info("Restarted conversation at fork.")

                await _print_history(conversation_id, endpoint)
                await _plot_trackers(
                    events_including_current_user_id, plot_file, endpoint
                )

    except Abort:
        return
    except Exception:
        logger.exception("An exception occurred while recording messages.")
        raise


async def _get_tracker_events_to_plot(
    domain: Dict[Text, Any], file_importer: TrainingDataImporter, conversation_id: Text
) -> List[Union[Text, List[Event]]]:
    training_trackers = await _get_training_trackers(file_importer, domain)
    number_of_trackers = len(training_trackers)
    if number_of_trackers > MAX_NUMBER_OF_TRAINING_STORIES_FOR_VISUALIZATION:
        rasa.cli.utils.print_warning(
            f"You have {number_of_trackers} different story paths in "
            f"your training data. Visualizing them is very resource "
            f"consuming. Hence, the visualization will only show the stories "
            f"which you created during interactive learning, but not your "
            f"training stories."
        )
        training_trackers = []

    training_data_events = [t.events for t in training_trackers]
    events_including_current_user_id = training_data_events + [conversation_id]

    return events_including_current_user_id


async def _get_training_trackers(
    file_importer: TrainingDataImporter, domain: Dict[str, Any]
) -> List[DialogueStateTracker]:
    from rasa.core import training

    return await training.load_data(
        file_importer,
        Domain.from_dict(domain),
        augmentation_factor=0,
        use_story_concatenation=False,
    )


def _serve_application(
    app: Sanic,
    file_importer: TrainingDataImporter,
    skip_visualization: bool,
    conversation_id: Text,
    port: int,
) -> Sanic:
    """Start a core server and attach the interactive learning IO."""

    endpoint = EndpointConfig(url=DEFAULT_SERVER_FORMAT.format("http", port))

    async def run_interactive_io(running_app: Sanic) -> None:
        """Small wrapper to shut down the server once cmd io is done."""

        await record_messages(
            endpoint=endpoint,
            file_importer=file_importer,
            skip_visualization=skip_visualization,
            conversation_id=conversation_id,
        )

        logger.info("Killing Sanic server now.")

        running_app.stop()  # kill the sanic server

    app.add_task(run_interactive_io)

    update_sanic_log_level()

    app.run(host="0.0.0.0", port=port)

    return app


def start_visualization(image_path: Text, port: int) -> None:
    """Add routes to serve the conversation visualization files."""

    app = Sanic(__name__)

    # noinspection PyUnusedLocal
    @app.exception(NotFound)
    async def ignore_404s(request, exception):
        return response.text("Not found", status=404)

    # noinspection PyUnusedLocal
    @app.route(VISUALIZATION_TEMPLATE_PATH, methods=["GET"])
    def visualisation_html(request):
        return response.file(visualization.visualization_html_path())

    # noinspection PyUnusedLocal
    @app.route("/visualization.dot", methods=["GET"])
    def visualisation_png(request):
        try:
            headers = {"Cache-Control": "no-cache"}
            return response.file(os.path.abspath(image_path), headers=headers)
        except FileNotFoundError:
            return response.text("", 404)

    update_sanic_log_level()

    app.run(host="0.0.0.0", port=port, access_log=False)


# noinspection PyUnusedLocal
async def train_agent_on_start(
    args, endpoints, additional_arguments, app, loop
) -> None:
    _interpreter = NaturalLanguageInterpreter.create(endpoints.nlu or args.get("nlu"))

    model_directory = args.get("out", tempfile.mkdtemp(suffix="_core_model"))

    _agent = await train(
        args.get("domain"),
        args.get("stories"),
        model_directory,
        _interpreter,
        endpoints,
        args.get("config")[0],
        None,
        additional_arguments,
    )
    app.agent = _agent


async def wait_til_server_is_running(
    endpoint, max_retries=30, sleep_between_retries=1
) -> bool:
    """Try to reach the server, retry a couple of times and sleep in between."""

    while max_retries:
        try:
            r = await retrieve_status(endpoint)
            logger.info(f"Reached core: {r}")
            if not r.get("is_ready"):
                # server did not finish loading the agent yet
                # in this case, we need to wait till the model trained
                # so we might be sleeping for a while...
                await asyncio.sleep(sleep_between_retries)
                continue
            else:
                # server is ready to go
                return True
        except ClientError:
            max_retries -= 1
            if max_retries:
                await asyncio.sleep(sleep_between_retries)

    return False


def run_interactive_learning(
    file_importer: TrainingDataImporter,
    skip_visualization: bool = False,
    conversation_id: Text = uuid.uuid4().hex,
    server_args: Dict[Text, Any] = None,
) -> None:
    """Start the interactive learning with the model of the agent."""
    global SAVE_IN_E2E
    server_args = server_args or {}

    if server_args.get("nlu_data"):
        PATHS["nlu"] = server_args["nlu_data"]

    if server_args.get("stories"):
        PATHS["stories"] = server_args["stories"]

    if server_args.get("domain"):
        PATHS["domain"] = server_args["domain"]

    port = server_args.get("port", DEFAULT_SERVER_PORT)

    SAVE_IN_E2E = server_args["e2e"]

    if not skip_visualization:
        visualisation_port = port + 1
        p = Process(
            target=start_visualization,
            args=(DEFAULT_STORY_GRAPH_FILE, visualisation_port),
        )
        p.daemon = True
        p.start()
    else:
        p = None

    app = run.configure_app(port=port, conversation_id="default", enable_api=True)
    endpoints = AvailableEndpoints.read_endpoints(server_args.get("endpoints"))

    # before_server_start handlers make sure the agent is loaded before the
    # interactive learning IO starts
    app.register_listener(
        partial(run.load_agent_on_start, server_args.get("model"), endpoints, None),
        "before_server_start",
    )

    _serve_application(app, file_importer, skip_visualization, conversation_id, port)

    if not skip_visualization and p is not None:
        p.terminate()  # pytype: disable=attribute-error
        p.join()  # pytype: disable=attribute-error<|MERGE_RESOLUTION|>--- conflicted
+++ resolved
@@ -14,6 +14,7 @@
 
 import rasa.shared.data
 import rasa.shared.utils.io
+from rasa.shared.nlu.constants import TEXT
 from rasa.shared.nlu.training_data.loading import MARKDOWN, RASA, RASA_YAML
 from rasa.nlu.constants import INTENT_NAME_KEY
 from sanic import Sanic, response
@@ -36,7 +37,6 @@
     LOOP_VALIDATE,
     LOOP_REJECTED,
 )
-from rasa.nlu.constants import TEXT
 from rasa.core.domain import Domain
 import rasa.core.events
 from rasa.core.events import (
@@ -48,14 +48,9 @@
     UserUttered,
     UserUtteranceReverted,
 )
-<<<<<<< HEAD
 from rasa.core.interpreter import NaturalLanguageInterpreter
 from rasa.shared.constants import INTENT_MESSAGE_PREFIX
-from rasa.core.trackers import EventVerbosity, DialogueStateTracker, ACTIVE_LOOP_KEY
-=======
-from rasa.core.interpreter import INTENT_MESSAGE_PREFIX, NaturalLanguageInterpreter
 from rasa.core.trackers import EventVerbosity, DialogueStateTracker, ACTIVE_LOOP
->>>>>>> 12db4e15
 from rasa.core.training import visualization
 from rasa.core.training.visualization import (
     VISUALIZATION_TEMPLATE_PATH,
