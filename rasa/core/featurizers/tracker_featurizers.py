from pathlib import Path

import jsonpickle
import logging

from rasa.shared.nlu.constants import TEXT, INTENT, ENTITIES
from rasa.shared.exceptions import RasaException
from tqdm import tqdm
from typing import Tuple, List, Optional, Dict, Text, Union, Any
import numpy as np

from rasa.core.featurizers.single_state_featurizer import SingleStateFeaturizer
from rasa.shared.core.domain import State, Domain
<<<<<<< HEAD
from rasa.shared.core.events import ActionExecuted, UserUttered, UserUtteranceReverted
=======
from rasa.shared.core.events import ActionExecuted, UserUttered
>>>>>>> e870fe63
from rasa.shared.core.trackers import (
    DialogueStateTracker,
    is_prev_action_listen_in_state,
)
from rasa.shared.nlu.interpreter import NaturalLanguageInterpreter
from rasa.shared.core.constants import USER
import rasa.shared.utils.io
from rasa.shared.nlu.training_data.features import Features

FEATURIZER_FILE = "featurizer.json"

logger = logging.getLogger(__name__)


class InvalidStory(RasaException):
    """Exception that can be raised if story cannot be featurized."""

    def __init__(self, message) -> None:
        self.message = message
        super(InvalidStory, self).__init__()

    def __str__(self) -> Text:
        return self.message


class TrackerFeaturizer:
    """Base class for actual tracker featurizers."""

    def __init__(
        self, state_featurizer: Optional[SingleStateFeaturizer] = None
    ) -> None:
        """Initialize the tracker featurizer.

        Args:
            state_featurizer: The state featurizer used to encode the states.
        """
        self.state_featurizer = state_featurizer

    @staticmethod
    def _create_states(tracker: DialogueStateTracker, domain: Domain) -> List[State]:
        """Create states for the given tracker.

        Args:
            tracker: a :class:`rasa.core.trackers.DialogueStateTracker`
            domain: a :class:`rasa.shared.core.domain.Domain`

        Returns:
            a list of states
        """
        return tracker.past_states(domain)

    def _featurize_states(
        self,
        trackers_as_states: List[List[State]],
        interpreter: NaturalLanguageInterpreter,
    ) -> List[List[Dict[Text, List["Features"]]]]:

        # TODO: Revert changes here back to original
        featurized = []
        for tracker_states in trackers_as_states:
            state_features = []
            for state in tracker_states:
                state_features.append(
                    self.state_featurizer.encode_state(state, interpreter)
                )
            featurized.append(state_features)
        return featurized

    @staticmethod
    def _convert_labels_to_ids(
        trackers_as_actions: List[List[Text]], domain: Domain
    ) -> np.ndarray:
        # store labels in numpy arrays so that it corresponds to np arrays of input
        # features
        return np.array(
            [
                np.array(
                    [domain.index_for_action(action) for action in tracker_actions]
                )
                for tracker_actions in trackers_as_actions
            ]
        )

    def _create_entity_tags(
        self,
        trackers_as_entities: List[List[Dict[Text, Any]]],
        interpreter: NaturalLanguageInterpreter,
    ) -> List[List[Dict[Text, List["Features"]]]]:
        return [
            [
                self.state_featurizer.encode_entities(entity_data, interpreter)
                for entity_data in trackers_entities
            ]
            for trackers_entities in trackers_as_entities
        ]

    @staticmethod
    def _entity_data(event: UserUttered) -> Dict[Text, Any]:
        if event.text:
            return {TEXT: event.text, ENTITIES: event.entities}

        # input is not textual, so add empty dict
        return {}

    def training_states_actions_and_entities(
        self, trackers: List[DialogueStateTracker], domain: Domain
    ) -> Tuple[List[List[State]], List[List[Text]], List[List[Dict[Text, Any]]]]:
        """Transforms list of trackers to lists of states, actions and entity data.

        Args:
            trackers: The trackers to transform
            domain: The domain

        Returns:
            A tuple of list of states, list of actions and list of entity data.
        """
        raise NotImplementedError(
            "Featurizer must have the capacity to encode trackers to feature vectors"
        )

    def training_states_and_actions(
        self, trackers: List[DialogueStateTracker], domain: Domain
    ) -> Tuple[List[List[State]], List[List[Text]]]:
        """Transforms list of trackers to lists of states and actions.

        Args:
            trackers: The trackers to transform
            domain: The domain

        Returns:
            A tuple of list of states and list of actions.
        """
        (
            trackers_as_states,
            trackers_as_actions,
            _,
        ) = self.training_states_actions_and_entities(trackers, domain)
        return trackers_as_states, trackers_as_actions

    def featurize_trackers(
        self,
        trackers: List[DialogueStateTracker],
        domain: Domain,
        interpreter: NaturalLanguageInterpreter,
    ) -> Tuple[
        List[List[Dict[Text, List["Features"]]]],
        np.ndarray,
        List[List[Dict[Text, List["Features"]]]],
    ]:
        """Featurize the training trackers.

        Args:
            trackers: list of training trackers
            domain: the domain
            interpreter: the interpreter

        Returns:
            - a dictionary of state types (INTENT, TEXT, ACTION_NAME, ACTION_TEXT,
              ENTITIES, SLOTS, ACTIVE_LOOP) to a list of features for all dialogue
              turns in all training trackers
            - the label ids (e.g. action ids) for every dialuge turn in all training
              trackers
        """
        if self.state_featurizer is None:
            raise ValueError(
                f"Instance variable 'state_featurizer' is not set. "
                f"During initialization set 'state_featurizer' to an instance of "
                f"'{SingleStateFeaturizer.__class__.__name__}' class "
                f"to get numerical features for trackers."
            )

        self.state_featurizer.prepare_from_domain(domain)

        (
            trackers_as_states,
            trackers_as_actions,
            trackers_as_entities,
        ) = self.training_states_actions_and_entities(trackers, domain)

        tracker_state_features = self._featurize_states(trackers_as_states, interpreter)
        label_ids = self._convert_labels_to_ids(trackers_as_actions, domain)
        entity_tags = self._create_entity_tags(trackers_as_entities, interpreter)

        return tracker_state_features, label_ids, entity_tags

    @staticmethod
    def _choose_last_user_input(
        trackers_as_states: List[List[State]], use_text_for_last_user_input: bool
    ) -> None:
        for states in trackers_as_states:
            last_state = states[-1]
            # only update the state of the real user utterance
            if not is_prev_action_listen_in_state(last_state):
                continue

            if use_text_for_last_user_input:
                # remove intent features to only use text
                if last_state.get(USER, {}).get(INTENT):
                    del last_state[USER][INTENT]
            else:
                # remove text features to only use intent
                if last_state.get(USER, {}).get(TEXT):
                    del last_state[USER][TEXT]

    def prediction_states(
        self,
        trackers: List[DialogueStateTracker],
        domain: Domain,
        use_text_for_last_user_input: bool = False,
    ) -> List[List[State]]:
        """Transforms list of trackers to lists of states for prediction.

        Args:
            trackers: The trackers to transform
            domain: The domain
            use_text_for_last_user_input: boolean

        Returns:
            A list of states.
        """
        raise NotImplementedError(
            "Featurizer must have the capacity to create feature vector"
        )

    def create_state_features(
        self,
        trackers: List[DialogueStateTracker],
        domain: Domain,
        interpreter: NaturalLanguageInterpreter,
        use_text_for_last_user_input: bool = False,
    ) -> List[List[Dict[Text, List["Features"]]]]:
        """Create state features for prediction.

        Args:
            trackers: A list of state trackers
            domain: The domain
            interpreter: The interpreter
            use_text_for_last_user_input: boolean

        Returns:
            A dictionary of state type (INTENT, TEXT, ACTION_NAME, ACTION_TEXT,
            ENTITIES, SLOTS, ACTIVE_LOOP) to a list of features for all dialogue
            turns in all trackers.
        """
        trackers_as_states = self.prediction_states(
            trackers, domain, use_text_for_last_user_input
        )
        return self._featurize_states(trackers_as_states, interpreter)

    def persist(self, path: Union[Text, Path]) -> None:
        """Persist the tracker featurizer to the given path.

        Args:
            path: The path to persist the tracker featurizer to.
        """
        featurizer_file = Path(path) / FEATURIZER_FILE
        rasa.shared.utils.io.create_directory_for_file(featurizer_file)

        # noinspection PyTypeChecker
        rasa.shared.utils.io.write_text_file(
            str(jsonpickle.encode(self)), featurizer_file
        )

    @staticmethod
    def load(path: Text) -> Optional["TrackerFeaturizer"]:
        """Load the featurizer from file.

        Args:
            path: The path to load the tracker featurizer from.

        Returns:
            The loaded tracker featurizer.
        """
        featurizer_file = Path(path) / FEATURIZER_FILE
        if featurizer_file.is_file():
            return jsonpickle.decode(rasa.shared.utils.io.read_file(featurizer_file))

        logger.error(
            f"Couldn't load featurizer for policy. "
            f"File '{featurizer_file}' doesn't exist."
        )
        return None


class FullDialogueTrackerFeaturizer(TrackerFeaturizer):
    """Creates full dialogue training data for time distributed architectures.

    Creates training data that uses each time output for prediction.
    Training data is padded up to the length of the longest dialogue with -1.
    """

    def training_states_actions_and_entities(
        self, trackers: List[DialogueStateTracker], domain: Domain
    ) -> Tuple[List[List[State]], List[List[Text]], List[List[Dict[Text, Any]]]]:
        """Transforms list of trackers to lists of states, actions and entity data.

        Args:
            trackers: The trackers to transform
            domain: The domain

        Returns:
            A tuple of list of states, list of actions and list of entity data.
        """

        trackers_as_states = []
        trackers_as_actions = []
        trackers_as_entities = []

        logger.debug(
            "Creating states and action examples from "
            "collected trackers (by {}({}))..."
            "".format(type(self).__name__, type(self.state_featurizer).__name__)
        )
        pbar = tqdm(
            trackers,
            desc="Processed trackers",
            disable=rasa.shared.utils.io.is_logging_disabled(),
        )
        for tracker in pbar:
            states = self._create_states(tracker, domain)

            delete_first_state = False
            actions = []
            entities = []
            entity_data = {}
            for event in tracker.applied_events():
                if isinstance(event, UserUttered):
                    entity_data = self._entity_data(event)

                if not isinstance(event, ActionExecuted):
                    continue

                if not event.unpredictable:
                    # only actions which can be
                    # predicted at a stories start
                    actions.append(event.action_name or event.action_text)
                    entities.append(entity_data)
                else:
                    # unpredictable actions can be
                    # only the first in the story
                    if delete_first_state:
                        raise InvalidStory(
                            f"Found two unpredictable actions in one story "
                            f"'{tracker.sender_id}'. Check your story files."
                        )
                    delete_first_state = True

                # reset entity_data for the the next turn
                entity_data = {}

            if delete_first_state:
                states = states[1:]

            trackers_as_states.append(states[:-1])
            trackers_as_actions.append(actions)
            trackers_as_entities.append(entities)

        return trackers_as_states, trackers_as_actions, trackers_as_entities

    def prediction_states(
        self,
        trackers: List[DialogueStateTracker],
        domain: Domain,
        use_text_for_last_user_input: bool = False,
    ) -> List[List[State]]:
        """Transforms list of trackers to lists of states for prediction.

        Args:
            trackers: The trackers to transform
            domain: The domain,
            use_text_for_last_user_input: boolean

        Returns:
            A list of states.
        """

        trackers_as_states = [
            self._create_states(tracker, domain) for tracker in trackers
        ]
        self._choose_last_user_input(trackers_as_states, use_text_for_last_user_input)

        return trackers_as_states


class MaxHistoryTrackerFeaturizer(TrackerFeaturizer):
    """Slices the tracker history into max_history batches.

    Creates training data that uses last output for prediction.
    Training data is padded up to the max_history with -1.
    """

    def __init__(
        self,
        state_featurizer: Optional[SingleStateFeaturizer] = None,
        max_history: Optional[int] = None,
        remove_duplicates: bool = True,
    ) -> None:

        super().__init__(state_featurizer)
        self.max_history = max_history
        self.remove_duplicates = remove_duplicates

    @staticmethod
    def slice_state_history(
        states: List[State], slice_length: Optional[int]
    ) -> List[State]:
        """Slice states from the trackers history.

        If the slice is at the array borders, padding will be added to ensure
        the slice length.

        Args:
            states: The states
            slice_length: The slice length

        Returns:
            The sliced states.
        """
        if not slice_length:
            return states

        return states[-slice_length:]

    @staticmethod
    def _hash_example(
        states: List[State], action: Text, tracker: DialogueStateTracker
    ) -> int:
        """Hash states for efficient deduplication."""
        frozen_states = tuple(
            s if s is None else tracker.freeze_current_state(s) for s in states
        )
        frozen_actions = (action,)
        return hash((frozen_states, frozen_actions))

    def training_states_actions_and_entities(
        self, trackers: List[DialogueStateTracker], domain: Domain
    ) -> Tuple[List[List[State]], List[List[Text]], List[List[Dict[Text, Any]]]]:
        """Transforms list of trackers to lists of states, actions and entity data.

        Args:
            trackers: The trackers to transform
            domain: The domain

        Returns:
            A tuple of list of states, list of actions and list of entity data.
        """

        trackers_as_states = []
        trackers_as_actions = []
        trackers_as_entities = []

        # from multiple states that create equal featurizations
        # we only need to keep one.
        hashed_examples = set()

        logger.debug(
            "Creating states and action examples from "
            "collected trackers (by {}({}))..."
            "".format(type(self).__name__, type(self.state_featurizer).__name__)
        )
        pbar = tqdm(
            trackers,
            desc="Processed trackers",
            disable=rasa.shared.utils.io.is_logging_disabled(),
        )
        for tracker in pbar:
            states = self._create_states(tracker, domain)

            states_length_for_action = 0
            entity_data = {}
            for event in tracker.applied_events():
                if isinstance(event, UserUttered):
                    entity_data = self._entity_data(event)

                if not isinstance(event, ActionExecuted):
                    continue

                states_length_for_action += 1

                # use only actions which can be predicted at a stories start
                if event.unpredictable:
                    continue

                sliced_states = self.slice_state_history(
                    states[:states_length_for_action], self.max_history
                )
                if self.remove_duplicates:
                    hashed = self._hash_example(
                        sliced_states, event.action_name or event.action_text, tracker
                    )

                    # only continue with tracker_states that created a
                    # hashed_featurization we haven't observed
                    if hashed not in hashed_examples:
                        hashed_examples.add(hashed)
                        trackers_as_states.append(sliced_states)
                        trackers_as_actions.append(
                            [event.action_name or event.action_text]
                        )
                        trackers_as_entities.append([entity_data])
                else:
                    trackers_as_states.append(sliced_states)
                    trackers_as_actions.append([event.action_name or event.action_text])
                    trackers_as_entities.append([entity_data])

                # reset entity_data for the the next turn
                entity_data = {}
                pbar.set_postfix({"# actions": "{:d}".format(len(trackers_as_actions))})

        logger.debug("Created {} action examples.".format(len(trackers_as_actions)))

        return trackers_as_states, trackers_as_actions, trackers_as_entities

    def prediction_states(
        self,
        trackers: List[DialogueStateTracker],
        domain: Domain,
        use_text_for_last_user_input: bool = False,
    ) -> List[List[State]]:
        """Transforms list of trackers to lists of states for prediction.

        Args:
            trackers: The trackers to transform
            domain: The domain
            use_text_for_last_user_input: boolean

        Returns:
            A list of states.
        """

        trackers_as_states = [
            self._create_states(tracker, domain) for tracker in trackers
        ]
        trackers_as_states = [
            self.slice_state_history(states, self.max_history)
            for states in trackers_as_states
        ]
        self._choose_last_user_input(trackers_as_states, use_text_for_last_user_input)

        return trackers_as_states


class IntentMaxHistoryFeaturizer(MaxHistoryTrackerFeaturizer):
    @staticmethod
    def _hash_states(states: List[State], tracker: DialogueStateTracker) -> int:
        """Hash states for efficient collection of multiple labels."""
        frozen_states = tuple(
            s if s is None else tracker.freeze_current_state(s) for s in states
        )
        return hash(frozen_states)

    @staticmethod
    def _create_extra_listen_state(last_state):
        if not last_state:
            return {"prev_action": {"action_name": "action_listen"}}

        if "user" in last_state:
            extra_state = {
                "user": last_state["user"],
                "prev_action": {"action_name": "action_listen"},
            }
        else:
            extra_state = {"prev_action": {"action_name": "action_listen"}}
        # extra_state["prev_action"]["action_name"] = "action_listen"
        return extra_state

    def training_states_and_actions(
        self, trackers: List[DialogueStateTracker], domain: Domain
    ) -> Tuple[List[List[State]], List[List[Text]]]:
        """Transforms list of trackers to lists of states and actions.
        Training data is padded up to the max_history with -1.
        """

        trackers_as_states = []
        trackers_as_actions = []

        # from multiple states that create equal featurizations
        # we only need to keep one.
        hashed_examples = set()

        # We keep all the unique sequence of states hashed
        # so that we can efficiently collect multiple labels for each unique sequence.
        hashed_states = set()

        states_indices = dict()

        logger.debug(
            "Creating states and intent examples from "
            "collected trackers (by {}({}))..."
            "".format(type(self).__name__, type(self.state_featurizer).__name__)
        )
        # print(len(trackers))

        pbar = tqdm(
            trackers,
            desc="Processed trackers",
            disable=rasa.shared.utils.io.is_logging_disabled(),
        )

        example_index = 0

        for tracker in pbar:

            states = self._create_states(tracker, domain)

            states_length_for_intent = 0
            for event in tracker.applied_events():
                if isinstance(event, ActionExecuted):
                    states_length_for_intent += 1

                if isinstance(event, UserUttered):

                    sliced_states = self.slice_state_history(
                        states[:states_length_for_intent], self.max_history
                    )

                    # add an extra listen action
                    # sliced_states.append(
                    #     self._create_extra_listen_state(sliced_states[-1])
                    # )
                    # print(sliced_states, event.intent_name)

                    # TODO: If there are duplicate tracker states with different intents as labels,
                    #  then collect all intents here itself to construct the list of multiple labels
                    if self.remove_duplicates:
                        hashed_example = self._hash_example(
                            sliced_states, event.intent_name, tracker
                        )

                        hashed_state = self._hash_states(sliced_states, tracker)
                        # print("hash of state", hashed_state)

                        # only continue with tracker_states that created a
                        # hashed_featurization we haven't observed
                        if hashed_example not in hashed_examples:
                            hashed_examples.add(hashed_example)

                            # First create a new data point for this pair
                            trackers_as_states.append(sliced_states)
                            trackers_as_actions.append([event.intent_name])

                            # print(list(zip(trackers_as_states, trackers_as_actions)))

                            self._update_labels_for_all_states(
                                event.intent_name,
                                example_index,
                                hashed_state,
                                hashed_states,
                                states_indices,
                                trackers_as_actions,
                            )
                            # print(list(zip(trackers_as_states, trackers_as_actions)))
                            # print(states_indices)
                            example_index += 1
                    else:
                        hashed_state = self._hash_states(sliced_states, tracker)
                        # First create a new data point for this pair
                        trackers_as_states.append(sliced_states)
                        trackers_as_actions.append([event.intent_name])

                        self._update_labels_for_all_states(
                            event.intent_name,
                            example_index,
                            hashed_state,
                            hashed_states,
                            states_indices,
                            trackers_as_actions,
                        )
                        example_index += 1
                    # print("======================")

                    pbar.set_postfix(
                        {"# intents": "{:d}".format(len(trackers_as_actions))}
                    )

        logger.debug("Created {} intent examples.".format(len(trackers_as_actions)))

        return trackers_as_states, trackers_as_actions

    @staticmethod
    def _update_labels_for_all_states(
        label,
        example_index,
        hashed_state,
        hashed_states,
        states_indices,
        trackers_as_actions,
    ):
        if hashed_state not in hashed_states:
            # The sequence of states is an unseen one
            hashed_states.add(hashed_state)
            states_indices[hashed_state] = [example_index]

            # trackers_as_states.append(sliced_states)
            # trackers_as_actions.append([event.intent["name"]])

        else:
            # We have seen this sequence of state before, so append the new intent
            # label in all previously seen states and for the new example created
            # add the already seen labels for this sequence.

            # First get the new example updated. It must have been appended at the end.
            trackers_as_actions[-1].extend(
                trackers_as_actions[states_indices[hashed_state][0]]
            )

            # print("updated new example")
            # print(trackers_as_actions)

            # print("updating other indices", states_indices[hashed_state])
            # Get all the other examples with same sequence of states updated
            for index in states_indices[hashed_state]:
                # print(index, trackers_as_actions[index])
                trackers_as_actions[index].append(label)

            # Update the indices where this state occurs
            states_indices[hashed_state].append(example_index)

        # print("updates states indices", states_indices)

    @staticmethod
    def _get_label_index_after_padding(original_index):
        return original_index + 1

    def _convert_labels_to_ids(
        self, trackers_as_intents: List[List[Text]], domain: Domain
    ) -> np.ndarray:

        # store labels in numpy arrays so that it corresponds to np arrays of input features
        label_ids = [
            [
                self._get_label_index_after_padding(domain.index_for_intent(intent))
                for intent in tracker_intents
            ]
            for tracker_intents in trackers_as_intents
        ]

        # new_label_ids = label_ids
        multiple_labels_count = [len(a) for a in label_ids]
        max_labels_count = max(multiple_labels_count)
        paddings_needed = [max_labels_count - len(a) for a in label_ids]
        # print(paddings_needed)
        new_label_ids = []
        for ids, num_pads in zip(label_ids, paddings_needed):
            # print(ids, num_pads)
            if num_pads:
                ids.extend([0] * num_pads)
            new_label_ids.append(ids)
        #
        new_label_ids = np.array(new_label_ids)
        return new_label_ids

    def prediction_states(
        self,
        trackers: List[DialogueStateTracker],
        domain: Domain,
        use_text_for_last_user_input: bool = False,
    ) -> List[List[State]]:
        """Transforms list of trackers to lists of states for prediction.

        Args:
            trackers: The trackers to transform
            domain: The domain,
            use_text_for_last_user_input: boolean

        Returns:
            A list of states.
        """
        # Create a copy of trackers
        duplicate_trackers = [tracker.copy() for tracker in trackers]

        # Remove last user event
        for tracker in duplicate_trackers:
            tracker.update(UserUtteranceReverted(), domain)

        trackers_as_states = [
            self._create_states(tracker, domain) for tracker in duplicate_trackers
        ]

        trackers_as_states = [
            self.slice_state_history(states, self.max_history)
            for states in trackers_as_states
        ]

        # for states in trackers_as_states:
        #     states.append(self._create_extra_listen_state(states[-1]))

        # print(trackers_as_states)

        return trackers_as_states

    @staticmethod
    def _serialize_state_feature(features_list):

        feats = []
        for state in features_list:
            new_state = {}
            for key, val in state.items():
                new_state[key] = []
                for feat in val:
                    new_state[key].append(feat.features.toarray().tolist())
            feats.append(new_state)
        return feats

    def featurize_trackers(
        self,
        trackers: List[DialogueStateTracker],
        domain: Domain,
        interpreter: NaturalLanguageInterpreter,
    ) -> Tuple[List[List[Dict[Text, List["Features"]]]], np.ndarray]:
        """Featurize the training trackers.
        Args:
            trackers: list of training trackers
            domain: the domain
            interpreter: the interpreter
        Returns:
            - a dictionary of state types (INTENT, TEXT, ACTION_NAME, ACTION_TEXT,
              ENTITIES, SLOTS, ACTIVE_LOOP) to a list of features for all dialogue
              turns in all training trackers
            - the label ids (e.g. action ids) for every dialuge turn in all training
              trackers
        """
        if self.state_featurizer is None:
            raise ValueError(
                f"Instance variable 'state_featurizer' is not set. "
                f"During initialization set 'state_featurizer' to an instance of "
                f"'{SingleStateFeaturizer.__class__.__name__}' class "
                f"to get numerical features for trackers."
            )

        self.state_featurizer.prepare_from_domain(domain)

        trackers_as_states, trackers_as_actions = self.training_states_and_actions(
            trackers, domain
        )

        # print("Featurizing states")

        tracker_state_features = self._featurize_states(trackers_as_states, interpreter)

        # print("Featurizing labels")
        label_ids = self._convert_labels_to_ids(trackers_as_actions, domain)

        # print(label_ids)
        # print(label_ids.shape)
        #
        # multiple_labels_count = [a.shape[0] for a in label_ids]
        # max_labels_count = max(multiple_labels_count)
        # paddings_needed = [(0, max_labels_count - a.shape[0]) for a in label_ids]
        # label_ids = np.pad(label_ids, paddings_needed, mode="constant", constant_values=-1, axis=1)
        #
        # print(label_ids)
        # exit(0)

        # for tracker_states, tracker_actions, label_id in zip(trackers_as_states, trackers_as_actions, label_ids):
        #     print(tracker_states, tracker_actions, label_id)

        # label_ids = self._collect_multiple_labels(tracker_state_features, label_ids)

        # print(domain.intents)
        # print(domain.action_names)
        # print(label_ids)

        return tracker_state_features, label_ids<|MERGE_RESOLUTION|>--- conflicted
+++ resolved
@@ -11,11 +11,7 @@
 
 from rasa.core.featurizers.single_state_featurizer import SingleStateFeaturizer
 from rasa.shared.core.domain import State, Domain
-<<<<<<< HEAD
 from rasa.shared.core.events import ActionExecuted, UserUttered, UserUtteranceReverted
-=======
-from rasa.shared.core.events import ActionExecuted, UserUttered
->>>>>>> e870fe63
 from rasa.shared.core.trackers import (
     DialogueStateTracker,
     is_prev_action_listen_in_state,
@@ -825,7 +821,11 @@
         trackers: List[DialogueStateTracker],
         domain: Domain,
         interpreter: NaturalLanguageInterpreter,
-    ) -> Tuple[List[List[Dict[Text, List["Features"]]]], np.ndarray]:
+    ) -> Tuple[
+        List[List[Dict[Text, List["Features"]]]],
+        np.ndarray,
+        List[List[Dict[Text, List["Features"]]]],
+    ]:
         """Featurize the training trackers.
         Args:
             trackers: list of training trackers
@@ -879,4 +879,4 @@
         # print(domain.action_names)
         # print(label_ids)
 
-        return tracker_state_features, label_ids+        return tracker_state_features, label_ids, []