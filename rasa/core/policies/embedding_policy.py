--- conflicted
+++ resolved
@@ -1639,18 +1639,12 @@
         self.session.run(tf.global_variables_initializer())
 
         if self.evaluate_on_num_examples:
-<<<<<<< HEAD
-            logger.info("Accuracy is updated every {} epochs"
-                        "".format(self.evaluate_every_num_epochs))
-
-        pbar = tqdm(range(self.epochs), desc="Epochs")
-=======
             logger.info(
                 "Accuracy is updated every {} epochs"
                 "".format(self.evaluate_every_num_epochs)
             )
         pbar = tqdm(range(self.epochs), desc="Epochs", disable=is_logging_disabled())
->>>>>>> 93df1f39
+
         train_acc = 0
         last_loss = 0
         for ep in pbar:
