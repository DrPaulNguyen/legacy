import copy
import logging
from pathlib import Path
from collections import defaultdict

import numpy as np

import rasa.shared.utils.io
import tensorflow as tf
import tensorflow_addons as tfa
from typing import Any, List, Optional, Text, Dict, Tuple, Union, TYPE_CHECKING

import rasa.utils.io as io_utils
from rasa.nlu.classifiers.diet_classifier import EntityTagSpec
from rasa.shared.core.domain import Domain
from rasa.core.featurizers.tracker_featurizers import (
    TrackerFeaturizer,
    FullDialogueTrackerFeaturizer,
    MaxHistoryTrackerFeaturizer,
)
from rasa.core.featurizers.single_state_featurizer import SingleStateFeaturizer
from rasa.shared.nlu.constants import (
    ACTION_TEXT,
    ACTION_NAME,
    INTENT,
    TEXT,
    ENTITIES,
    VALID_FEATURE_TYPES,
    FEATURE_TYPE_SENTENCE,
    ENTITY_ATTRIBUTE_TYPE,
    ENTITY_TAGS,
)
from rasa.shared.nlu.interpreter import NaturalLanguageInterpreter
from rasa.core.policies.policy import Policy, PolicyPrediction
from rasa.core.constants import DEFAULT_POLICY_PRIORITY, DIALOGUE
from rasa.shared.core.constants import ACTIVE_LOOP, SLOTS, ACTION_LISTEN_NAME
from rasa.shared.core.trackers import DialogueStateTracker
from rasa.shared.core.generator import TrackerWithCachedStates
from rasa.utils import train_utils
from rasa.utils.tensorflow.models import RasaModel, TransformerRasaModel
from rasa.utils.tensorflow.model_data import (
    RasaModelData,
    FeatureSignature,
    FeatureArray,
)
from rasa.utils.tensorflow.model_data_utils import convert_to_data_format
from rasa.utils.tensorflow.constants import (
    LABEL,
    IDS,
    TRANSFORMER_SIZE,
    NUM_TRANSFORMER_LAYERS,
    NUM_HEADS,
    BATCH_SIZES,
    BATCH_STRATEGY,
    EPOCHS,
    RANDOM_SEED,
    RANKING_LENGTH,
    LOSS_TYPE,
    SIMILARITY_TYPE,
    NUM_NEG,
    EVAL_NUM_EXAMPLES,
    EVAL_NUM_EPOCHS,
    NEGATIVE_MARGIN_SCALE,
    REGULARIZATION_CONSTANT,
    SCALE_LOSS,
    USE_MAX_NEG_SIM,
    MAX_NEG_SIM,
    MAX_POS_SIM,
    EMBEDDING_DIMENSION,
    DROP_RATE_DIALOGUE,
    DROP_RATE_LABEL,
    DROP_RATE,
    DROP_RATE_ATTENTION,
    WEIGHT_SPARSITY,
    KEY_RELATIVE_ATTENTION,
    VALUE_RELATIVE_ATTENTION,
    MAX_RELATIVE_POSITION,
    SOFTMAX,
    AUTO,
    BALANCED,
    TENSORBOARD_LOG_DIR,
    TENSORBOARD_LOG_LEVEL,
    CHECKPOINT_MODEL,
    ENCODING_DIMENSION,
    UNIDIRECTIONAL_ENCODER,
    SEQUENCE,
    SENTENCE,
    SEQUENCE_LENGTH,
    DENSE_DIMENSION,
    CONCAT_DIMENSION,
    E2E_CONFIDENCE_THRESHOLD,
    SPARSE_INPUT_DROPOUT,
    DENSE_INPUT_DROPOUT,
    MASKED_LM,
    MASK,
    HIDDEN_LAYERS_SIZES,
    FEATURIZERS,
    ENTITY_RECOGNITION,
)


if TYPE_CHECKING:
    from rasa.shared.nlu.training_data.features import Features


logger = logging.getLogger(__name__)

LABEL_KEY = LABEL
LABEL_SUB_KEY = IDS
LENGTH = "length"
INDICES = "indices"
SENTENCE_FEATURES_TO_ENCODE = [INTENT, TEXT, ACTION_NAME, ACTION_TEXT]
SEQUENCE_FEATURES_TO_ENCODE = [TEXT, ACTION_TEXT, f"{LABEL}_{ACTION_TEXT}"]
LABEL_FEATURES_TO_ENCODE = [f"{LABEL}_{ACTION_NAME}", f"{LABEL}_{ACTION_TEXT}"]
STATE_LEVEL_FEATURES = [ENTITIES, SLOTS, ACTIVE_LOOP]

SAVE_MODEL_FILE_NAME = "ted_policy"


class TEDPolicy(Policy):
    """Transformer Embedding Dialogue (TED) Policy is described in
    https://arxiv.org/abs/1910.00486.
    This policy has a pre-defined architecture, which comprises the
    following steps:
        - concatenate user input (user intent and entities), previous system actions,
          slots and active forms for each time step into an input vector to
          pre-transformer embedding layer;
        - feed it to transformer;
        - apply a dense layer to the output of the transformer to get embeddings of a
          dialogue for each time step;
        - apply a dense layer to create embeddings for system actions for each time
          step;
        - calculate the similarity between the dialogue embedding and embedded system
          actions. This step is based on the StarSpace
          (https://arxiv.org/abs/1709.03856) idea.
    """

    # please make sure to update the docs when changing a default parameter
    defaults = {
        # ## Architecture of the used neural network
        # Hidden layer sizes for layers before the dialogue and label embedding layers.
        # The number of hidden layers is equal to the length of the corresponding
        # list.
        # Hidden layer sizes for layers before the embedding layers for user message
        # and labels.
        # The number of hidden layers is equal to the length of the corresponding
        # list.
        HIDDEN_LAYERS_SIZES: {TEXT: [], ACTION_TEXT: [], f"{LABEL}_{ACTION_TEXT}": []},
        DENSE_DIMENSION: {
            TEXT: 128,
            ACTION_TEXT: 128,
            f"{LABEL}_{ACTION_TEXT}": 128,
            INTENT: 20,
            ACTION_NAME: 20,
            f"{LABEL}_{ACTION_NAME}": 20,
            ENTITIES: 20,
            SLOTS: 20,
            ACTIVE_LOOP: 20,
        },
        CONCAT_DIMENSION: {TEXT: 128, ACTION_TEXT: 128, f"{LABEL}_{ACTION_TEXT}": 128},
        ENCODING_DIMENSION: 50,
        # Number of units in sequence transformer
        TRANSFORMER_SIZE: 128,
        # Number of sequence transformer layers
        NUM_TRANSFORMER_LAYERS: 1,
        # Number of units in dialogue transformer
        f"{DIALOGUE}_{TRANSFORMER_SIZE}": 128,
        # Number of dialogue transformer layers
        f"{DIALOGUE}_{NUM_TRANSFORMER_LAYERS}": 1,
        # Number of attention heads in transformer
        NUM_HEADS: 4,
        # If 'True' use key relative embeddings in attention
        KEY_RELATIVE_ATTENTION: False,
        # If 'True' use value relative embeddings in attention
        VALUE_RELATIVE_ATTENTION: False,
        # Max position for relative embeddings
        MAX_RELATIVE_POSITION: None,
        # Use a unidirectional or bidirectional encoder.
        UNIDIRECTIONAL_ENCODER: True,
        # ## Training parameters
        # Initial and final batch sizes:
        # Batch size will be linearly increased for each epoch.
        BATCH_SIZES: [64, 256],
        # Strategy used whenc creating batches.
        # Can be either 'sequence' or 'balanced'.
        BATCH_STRATEGY: BALANCED,
        # Number of epochs to train
        EPOCHS: 1,
        # Set random seed to any 'int' to get reproducible results
        RANDOM_SEED: None,
        # ## Parameters for embeddings
        # Dimension size of embedding vectors
        EMBEDDING_DIMENSION: 20,
        # The number of incorrect labels. The algorithm will minimize
        # their similarity to the user input during training.
        NUM_NEG: 20,
        # Type of similarity measure to use, either 'auto' or 'cosine' or 'inner'.
        SIMILARITY_TYPE: AUTO,
        # The type of the loss function, either 'softmax' or 'margin'.
        LOSS_TYPE: SOFTMAX,
        # Number of top actions to normalize scores for loss type 'softmax'.
        # Set to 0 to turn off normalization.
        RANKING_LENGTH: 10,
        # Indicates how similar the algorithm should try to make embedding vectors
        # for correct labels.
        # Should be 0.0 < ... < 1.0 for 'cosine' similarity type.
        MAX_POS_SIM: 0.8,
        # Maximum negative similarity for incorrect labels.
        # Should be -1.0 < ... < 1.0 for 'cosine' similarity type.
        MAX_NEG_SIM: -0.2,
        # If 'True' the algorithm only minimizes maximum similarity over
        # incorrect intent labels, used only if 'loss_type' is set to 'margin'.
        USE_MAX_NEG_SIM: True,
        # If 'True' scale loss inverse proportionally to the confidence
        # of the correct prediction
        SCALE_LOSS: True,
        # ## Regularization parameters
        # The scale of regularization
        REGULARIZATION_CONSTANT: 0.001,
        # The scale of how important is to minimize the maximum similarity
        # between embeddings of different labels,
        # used only if 'loss_type' is set to 'margin'.
        NEGATIVE_MARGIN_SCALE: 0.8,
        # Dropout rate for embedding layers of dialogue features.
        DROP_RATE_DIALOGUE: 0.1,
        # Dropout rate for embedding layers of utterance level features.
        DROP_RATE: 0.0,
        # Dropout rate for embedding layers of label, e.g. action, features.
        DROP_RATE_LABEL: 0.0,
        # Dropout rate for attention.
        DROP_RATE_ATTENTION: 0,
        # Sparsity of the weights in dense layers
        WEIGHT_SPARSITY: 0.8,
        # If 'True' apply dropout to sparse input tensors
        SPARSE_INPUT_DROPOUT: True,
        # If 'True' apply dropout to dense input tensors
        DENSE_INPUT_DROPOUT: True,
        # If 'True' random tokens of the input message will be masked and the model
        # should predict those tokens.
        MASKED_LM: False,
        # ## Evaluation parameters
        # How often calculate validation accuracy.
        # Small values may hurt performance, e.g. model accuracy.
        EVAL_NUM_EPOCHS: 20,
        # How many examples to use for hold out validation set
        # Large values may hurt performance, e.g. model accuracy.
        EVAL_NUM_EXAMPLES: 0,
        # If you want to use tensorboard to visualize training and validation metrics,
        # set this option to a valid output directory.
        TENSORBOARD_LOG_DIR: None,
        # Define when training metrics for tensorboard should be logged.
        # Either after every epoch or for every training step.
        # Valid values: 'epoch' and 'minibatch'
        TENSORBOARD_LOG_LEVEL: "epoch",
        # Perform model checkpointing
        CHECKPOINT_MODEL: False,
        # Only pick e2e prediction if the policy is confident enough
        E2E_CONFIDENCE_THRESHOLD: 0.5,
        # Specify what features to use as sequence and sentence features.
        # By default all features in the pipeline are used.
        FEATURIZERS: [],
        # If set to true, entities are predicted in user utterances.
        ENTITY_RECOGNITION: True,
    }

    @staticmethod
    def _standard_featurizer(max_history: Optional[int] = None) -> TrackerFeaturizer:
        return MaxHistoryTrackerFeaturizer(
            SingleStateFeaturizer(), max_history=max_history
        )

    def __init__(
        self,
        featurizer: Optional[TrackerFeaturizer] = None,
        priority: int = DEFAULT_POLICY_PRIORITY,
        max_history: Optional[int] = None,
        model: Optional[RasaModel] = None,
        fake_features: Optional[Dict[Text, List["Features"]]] = None,
        entity_tag_specs: Optional[List[EntityTagSpec]] = None,
        **kwargs: Any,
    ) -> None:
        """Declare instance variables with default values."""

        if not featurizer:
            featurizer = self._standard_featurizer(max_history)

        super().__init__(featurizer, priority)
        if isinstance(featurizer, FullDialogueTrackerFeaturizer):
            self.is_full_dialogue_featurizer_used = True
        else:
            self.is_full_dialogue_featurizer_used = False

        self._load_params(**kwargs)

        self.model = model

        self._entity_tag_specs = entity_tag_specs

        self.fake_features = fake_features or defaultdict(list)

        self._label_data: Optional[RasaModelData] = None
        self.data_example: Optional[Dict[Text, List[np.ndarray]]] = None

    def _load_params(self, **kwargs: Dict[Text, Any]) -> None:
        self.config = copy.deepcopy(self.defaults)
        self.config.update(kwargs)

        self.config = train_utils.check_deprecated_options(self.config)

        self.config = train_utils.update_similarity_type(self.config)
        self.config = train_utils.update_evaluation_parameters(self.config)

    def _create_entity_tag_specs(self) -> List[EntityTagSpec]:
        """Create entity tag specifications with their respective tag id mappings."""

        _tag_specs = []

        tag_id_index_mapping = self.featurizer.state_featurizer.get_entity_tag_ids()

        if tag_id_index_mapping:
            _tag_specs.append(
                EntityTagSpec(
                    tag_name=ENTITY_ATTRIBUTE_TYPE,
                    tags_to_ids=tag_id_index_mapping,
                    ids_to_tags={
                        value: key for key, value in tag_id_index_mapping.items()
                    },
                    num_tags=len(tag_id_index_mapping),
                )
            )

        return _tag_specs

    def _create_label_data(
        self, domain: Domain, interpreter: NaturalLanguageInterpreter
    ) -> Tuple[RasaModelData, List[Dict[Text, List["Features"]]]]:
        # encode all label_ids with policies' featurizer
        state_featurizer = self.featurizer.state_featurizer
        encoded_all_labels = state_featurizer.encode_all_actions(domain, interpreter)

        attribute_data, _ = convert_to_data_format(
            encoded_all_labels, featurizers=self.config[FEATURIZERS]
        )

        label_data = RasaModelData()
        label_data.add_data(attribute_data, key_prefix=f"{LABEL_KEY}_")
        label_data.add_lengths(
            f"{LABEL}_{ACTION_TEXT}",
            SEQUENCE_LENGTH,
            f"{LABEL}_{ACTION_TEXT}",
            SEQUENCE,
        )

        label_ids = np.arange(domain.num_actions)
        label_data.add_features(
            LABEL_KEY,
            LABEL_SUB_KEY,
            [FeatureArray(np.expand_dims(label_ids, -1), number_of_dimensions=2)],
        )

        return label_data, encoded_all_labels

    def _create_model_data(
        self,
        tracker_state_features: List[List[Dict[Text, List["Features"]]]],
        label_ids: Optional[np.ndarray] = None,
        entity_tags: Optional[List[List[Dict[Text, List["Features"]]]]] = None,
        encoded_all_labels: Optional[List[Dict[Text, List["Features"]]]] = None,
    ) -> RasaModelData:
        """Combine all model related data into RasaModelData.

        Args:
            tracker_state_features: a dictionary of attributes (INTENT, TEXT, ACTION_NAME, ACTION_TEXT,
                ENTITIES, SLOTS, ACTIVE_LOOP) to a list of features for all dialogue
                turns in all training trackers
            label_ids: the label ids (e.g. action ids) for every dialogue turn in all
                training trackers
            encoded_all_labels: a list of dictionaries containing attribute features for labels ids

        Returns:
            RasaModelData
        """
        model_data = RasaModelData(label_key=LABEL_KEY, label_sub_key=LABEL_SUB_KEY)

        if (
            label_ids is not None
            and entity_tags is not None
            and encoded_all_labels is not None
        ):

            label_ids = np.array(
                [np.expand_dims(seq_label_ids, -1) for seq_label_ids in label_ids]
            )
            model_data.add_features(
                LABEL_KEY,
                LABEL_SUB_KEY,
                [FeatureArray(label_ids, number_of_dimensions=3)],
            )

            attribute_data, self.fake_features = convert_to_data_format(
                tracker_state_features, featurizers=self.config[FEATURIZERS]
            )
            if self.config[ENTITY_RECOGNITION]:
                # check that there are real entity tags
                if any([any(turn_tags) for turn_tags in entity_tags]):
                    entity_tags_data, _ = convert_to_data_format(entity_tags)
                    model_data.add_data(entity_tags_data)
                else:
                    # there are no "real" entity tags
                    logger.debug(
                        f"Entity recognition cannot be performed,"
                        f"set {ENTITY_RECOGNITION} to False"
                    )
                    self.config[ENTITY_RECOGNITION] = False

        else:
            # method is called during prediction
            attribute_data, _ = convert_to_data_format(
                tracker_state_features,
                self.fake_features,
                featurizers=self.config[FEATURIZERS],
            )

        model_data.add_data(attribute_data)
        model_data.add_lengths(TEXT, SEQUENCE_LENGTH, TEXT, SEQUENCE)
        model_data.add_lengths(ACTION_TEXT, SEQUENCE_LENGTH, ACTION_TEXT, SEQUENCE)

        # add the dialogue lengths
        attribute_present = next(iter(list(attribute_data.keys())))
        dialogue_lengths = np.array(
            [
                np.size(np.squeeze(f, -1))
                for f in model_data.data[attribute_present][MASK][0]
            ]
        )
        model_data.data[DIALOGUE][LENGTH] = [
            FeatureArray(dialogue_lengths, number_of_dimensions=1)
        ]

        # make sure all keys are in the same order during training and prediction
        model_data.sort()

        return model_data

    def train(
        self,
        training_trackers: List[TrackerWithCachedStates],
        domain: Domain,
        interpreter: NaturalLanguageInterpreter,
        **kwargs: Any,
    ) -> None:
        """Train the policy on given training trackers."""

        if not training_trackers:
            logger.error(
                f"Can not train '{self.__class__.__name__}'. No data was provided. "
                f"Skipping training of the policy."
            )
            return

        # dealing with training data
        tracker_state_features, label_ids, entity_tags = self.featurize_for_training(
            training_trackers, domain, interpreter, **kwargs
        )

        self._label_data, encoded_all_labels = self._create_label_data(
            domain, interpreter
        )

        # extract actual training data to feed to model
        model_data = self._create_model_data(
            tracker_state_features, label_ids, entity_tags, encoded_all_labels
        )
        if model_data.is_empty():
            logger.error(
                f"Can not train '{self.__class__.__name__}'. No data was provided. "
                f"Skipping training of the policy."
            )
            return

        if self.config[ENTITY_RECOGNITION]:
            self._entity_tag_specs = self._create_entity_tag_specs()

        # keep one example for persisting and loading
        self.data_example = model_data.first_data_example()

        self.model = TED(
            model_data.get_signature(),
            self.config,
            isinstance(self.featurizer, MaxHistoryTrackerFeaturizer),
            self._label_data,
            self._entity_tag_specs,
        )

        self.model.fit(
            model_data,
            self.config[EPOCHS],
            self.config[BATCH_SIZES],
            self.config[EVAL_NUM_EXAMPLES],
            self.config[EVAL_NUM_EPOCHS],
            batch_strategy=self.config[BATCH_STRATEGY],
        )

    def predict_action_probabilities(
        self,
        tracker: DialogueStateTracker,
        domain: Domain,
        interpreter: NaturalLanguageInterpreter,
        **kwargs: Any,
<<<<<<< HEAD
    ) -> Tuple[List[float], Optional[bool]]:
        """Predict the next action the bot should take.
        Return the list of probabilities for the next actions.
        """
=======
    ) -> PolicyPrediction:
        """Predicts the next action the bot should take.
>>>>>>> 61fa7d60

        See the docstring of the parent class `Policy` for more information.
        """
        if self.model is None:
<<<<<<< HEAD
            return self._default_predictions(domain), False
=======
            return self._prediction(self._default_predictions(domain))
>>>>>>> 61fa7d60

        # create model data from tracker
        tracker_state_features = []
        if (
            INTENT in self.fake_features
            or not tracker.latest_action_name == ACTION_LISTEN_NAME
        ):
            # the first example in a batch uses intent
            # or current prediction is not after user utterance
            tracker_state_features += self.featurizer.create_state_features(
                [tracker], domain, interpreter, use_text_for_last_user_input=False
            )
        if (
            TEXT in self.fake_features
            and tracker.latest_action_name == ACTION_LISTEN_NAME
        ):
            # the second - text, but only after user utterance
            tracker_state_features += self.featurizer.create_state_features(
                [tracker], domain, interpreter, use_text_for_last_user_input=True
            )

        model_data = self._create_model_data(tracker_state_features)

        output = self.model.predict(model_data)

        # take the last prediction in the sequence
        similarities = output["similarities"].numpy()[:, -1, :]
        confidences = output["action_scores"].numpy()[:, -1, :]

        # we using similarities to pick appropriate input,
        # since it seems to be more accurate measure,
        # policy is trained to maximize the similarity not the confidence
        if (
            len(tracker_state_features) == 2
            and np.max(confidences[1]) > self.config[E2E_CONFIDENCE_THRESHOLD]
            # TODO maybe compare confidences is better
            and np.max(similarities[1]) > np.max(similarities[0])
        ):
            batch_index = 1
            is_e2e_prediction = True
        elif len(tracker_state_features) == 2:
            batch_index = 0
            is_e2e_prediction = False
        else:  # only one tracker present
            batch_index = 0
            if tracker.latest_action_name == ACTION_LISTEN_NAME:
                if TEXT in self.fake_features:
                    is_e2e_prediction = True
                else:
                    is_e2e_prediction = False
            else:
                is_e2e_prediction = None

        # take correct batch dimension
        confidence = confidences[batch_index, :]

        if self.config[LOSS_TYPE] == SOFTMAX and self.config[RANKING_LENGTH] > 0:
            confidence = train_utils.normalize(confidence, self.config[RANKING_LENGTH])

<<<<<<< HEAD
        return confidence.tolist(), is_e2e_prediction  # pytype: disable=bad-return-type
=======
        return self._prediction(confidence.tolist())
>>>>>>> 61fa7d60

    def persist(self, path: Union[Text, Path]) -> None:
        """Persists the policy to a storage."""
        if self.model is None:
            logger.debug(
                "Method `persist(...)` was called without a trained model present. "
                "Nothing to persist then!"
            )
            return

        model_path = Path(path)
        tf_model_file = model_path / f"{SAVE_MODEL_FILE_NAME}.tf_model"

        rasa.shared.utils.io.create_directory_for_file(tf_model_file)

        self.featurizer.persist(path)

        if self.model.checkpoint_model:
            self.model.copy_best(str(tf_model_file))
        else:
            self.model.save(str(tf_model_file))

        io_utils.json_pickle(
            model_path / f"{SAVE_MODEL_FILE_NAME}.priority.pkl", self.priority
        )
        io_utils.pickle_dump(
            model_path / f"{SAVE_MODEL_FILE_NAME}.meta.pkl", self.config
        )
        io_utils.pickle_dump(
            model_path / f"{SAVE_MODEL_FILE_NAME}.data_example.pkl", self.data_example
        )
        io_utils.pickle_dump(
            model_path / f"{SAVE_MODEL_FILE_NAME}.fake_features.pkl",
            self.fake_features,
        )
        io_utils.pickle_dump(
            model_path / f"{SAVE_MODEL_FILE_NAME}.label_data.pkl",
            dict(self._label_data.data),
        )

        entity_tag_specs = (
            [tag_spec._asdict() for tag_spec in self._entity_tag_specs]
            if self._entity_tag_specs
            else []
        )
        rasa.shared.utils.io.dump_obj_as_json_to_file(
            model_path / f"{SAVE_MODEL_FILE_NAME}.entity_tag_specs.json",
            entity_tag_specs,
        )

    @classmethod
    def load(cls, path: Union[Text, Path]) -> "TEDPolicy":
        """Loads a policy from the storage.
        **Needs to load its featurizer**
        """
        model_path = Path(path)

        if not model_path.exists():
            raise Exception(
                f"Failed to load TED policy model. Path "
                f"'{model_path.absolute()}' doesn't exist."
            )

        tf_model_file = model_path / f"{SAVE_MODEL_FILE_NAME}.tf_model"

        featurizer = TrackerFeaturizer.load(path)

        if not (model_path / f"{SAVE_MODEL_FILE_NAME}.data_example.pkl").is_file():
            return cls(featurizer=featurizer)

        loaded_data = io_utils.pickle_load(
            model_path / f"{SAVE_MODEL_FILE_NAME}.data_example.pkl"
        )
        label_data = io_utils.pickle_load(
            model_path / f"{SAVE_MODEL_FILE_NAME}.label_data.pkl"
        )
        fake_features = io_utils.pickle_load(
            model_path / f"{SAVE_MODEL_FILE_NAME}.fake_features.pkl"
        )
        label_data = RasaModelData(data=label_data)
        meta = io_utils.pickle_load(model_path / f"{SAVE_MODEL_FILE_NAME}.meta.pkl")
        priority = io_utils.json_unpickle(
            model_path / f"{SAVE_MODEL_FILE_NAME}.priority.pkl"
        )
        entity_tag_specs = rasa.shared.utils.io.read_json_file(
            model_path / f"{SAVE_MODEL_FILE_NAME}.entity_tag_specs.json"
        )
        entity_tag_specs = [
            EntityTagSpec(
                tag_name=tag_spec["tag_name"],
                ids_to_tags={
                    int(key): value for key, value in tag_spec["ids_to_tags"].items()
                },
                tags_to_ids={
                    key: int(value) for key, value in tag_spec["tags_to_ids"].items()
                },
                num_tags=tag_spec["num_tags"],
            )
            for tag_spec in entity_tag_specs
        ]

        model_data_example = RasaModelData(
            label_key=LABEL_KEY, label_sub_key=LABEL_SUB_KEY, data=loaded_data
        )
        meta = train_utils.update_similarity_type(meta)

        model = TED.load(
            str(tf_model_file),
            model_data_example,
            data_signature=model_data_example.get_signature(),
            config=meta,
            # during prediction we don't care about previous dialogue turns,
            # so to save computation time, use only the last one
            use_only_last_dialogue_turns=True,
            label_data=label_data,
            entity_tag_specs=entity_tag_specs,
        )

        # build the graph for prediction
        predict_data_example = RasaModelData(
            label_key=LABEL_KEY,
            label_sub_key=LABEL_SUB_KEY,
            data={
                feature_name: features
                for feature_name, features in model_data_example.items()
                if feature_name
                # we need to remove label features for prediction if they are present
                in STATE_LEVEL_FEATURES + SENTENCE_FEATURES_TO_ENCODE + [DIALOGUE]
            },
        )
        model.build_for_predict(predict_data_example)

        return cls(
            featurizer=featurizer,
            priority=priority,
            model=model,
            fake_features=fake_features,
            entity_tag_specs=entity_tag_specs,
            **meta,
        )


class TED(TransformerRasaModel):
    def __init__(
        self,
        data_signature: Dict[Text, Dict[Text, List[FeatureSignature]]],
        config: Dict[Text, Any],
        use_only_last_dialogue_turns: bool,
        label_data: RasaModelData,
        entity_tag_specs: Optional[List[EntityTagSpec]],
    ) -> None:
        super().__init__("TED", config, data_signature, label_data)

        self.use_only_last_dialogue_turns = use_only_last_dialogue_turns

        self.predict_data_signature = {
            feature_name: features
            for feature_name, features in data_signature.items()
            if feature_name
            in STATE_LEVEL_FEATURES + SENTENCE_FEATURES_TO_ENCODE + [DIALOGUE]
        }

        self._entity_tag_specs = entity_tag_specs

        # optimizer
        self.optimizer = tf.keras.optimizers.Adam()

        # metrics
        self.action_loss = tf.keras.metrics.Mean(name="loss")
        self.action_acc = tf.keras.metrics.Mean(name="acc")
        self.entity_loss = tf.keras.metrics.Mean(name="e_loss")
        self.entity_f1 = tf.keras.metrics.Mean(name="e_f1")
        self.metrics_to_log += ["loss", "acc"]
        if self.config[ENTITY_RECOGNITION]:
            self.metrics_to_log += ["e_loss", "e_f1"]

        # needed for efficient prediction
        self.all_labels_embed: Optional[tf.Tensor] = None

        self._prepare_layers()

    def _check_data(self) -> None:
        if not any(key in [INTENT, TEXT] for key in self.data_signature.keys()):
            raise ValueError(
                f"No user features specified. "
                f"Cannot train '{self.__class__.__name__}' model."
            )

        if not any(
            key in [ACTION_NAME, ACTION_TEXT] for key in self.data_signature.keys()
        ):
            raise ValueError(
                f"No action features specified. "
                f"Cannot train '{self.__class__.__name__}' model."
            )
        if LABEL not in self.data_signature:
            raise ValueError(
                f"No label features specified. "
                f"Cannot train '{self.__class__.__name__}' model."
            )

    # ---CREATING LAYERS HELPERS---

    def _prepare_layers(self) -> None:
        for name in self.data_signature.keys():
            self._prepare_sparse_dense_layer_for(name, self.data_signature)
            if name in SEQUENCE_FEATURES_TO_ENCODE:
                self._prepare_sequence_layers(name)
            self._prepare_encoding_layers(name)

        for name in self.label_signature.keys():
            self._prepare_sparse_dense_layer_for(name, self.label_signature)
            if name in SEQUENCE_FEATURES_TO_ENCODE:
                self._prepare_sequence_layers(name)
            self._prepare_encoding_layers(name)

        self._prepare_transformer_layer(
            DIALOGUE,
            self.config[f"{DIALOGUE}_{NUM_TRANSFORMER_LAYERS}"],
            self.config[f"{DIALOGUE}_{TRANSFORMER_SIZE}"],
            self.config[DROP_RATE_DIALOGUE],
            self.config[DROP_RATE_ATTENTION],
        )

        self._prepare_embed_layers(DIALOGUE)
        self._prepare_embed_layers(LABEL)

        self._prepare_dot_product_loss(LABEL, self.config[SCALE_LOSS])

        if self.config[ENTITY_RECOGNITION]:
            self._prepare_entity_recognition_layers()

    def _prepare_sparse_dense_layer_for(
        self, name: Text, signature: Dict[Text, Dict[Text, List[FeatureSignature]]]
    ) -> None:
        """Prepare the sparse dense layer for the given attribute name. It is used to
        combine the sparse and dense features of the attribute at the beginning of
        the model.

        Args:
            name: the attribute name
            signature: data signature
        """
        for feature_type in VALID_FEATURE_TYPES:
            if name not in signature or feature_type not in signature[name]:
                # features for feature type are not present
                continue

            self._prepare_sparse_dense_dropout_layers(
                f"{name}_{feature_type}", self.config[DROP_RATE]
            )

            # use the same configurable dense dimension for all sparse features
            self._prepare_sparse_dense_layers(
                signature[name][feature_type],
                f"{name}_{feature_type}",
                self.config[DENSE_DIMENSION][name],
            )

    def _prepare_encoding_layers(self, name: Text) -> None:
        """Create ffnn layer for given attribute name. The layer is used just before
        all dialogue features are combined.

        Args:
            name: attribute name
        """
        # create encoding layers only for the features which should be encoded;
        if name not in SENTENCE_FEATURES_TO_ENCODE + LABEL_FEATURES_TO_ENCODE:
            return
        # check that there are SENTENCE features for the attribute name in data
        if (
            name in SENTENCE_FEATURES_TO_ENCODE
            and FEATURE_TYPE_SENTENCE not in self.data_signature[name]
        ):
            return
        #  same for label_data
        if (
            name in LABEL_FEATURES_TO_ENCODE
            and FEATURE_TYPE_SENTENCE not in self.label_signature[name]
        ):
            return

        self._prepare_ffnn_layer(
            f"{name}",
            [self.config[ENCODING_DIMENSION]],
            self.config[DROP_RATE_DIALOGUE],
            prefix="encoding_layer",
        )

    # ---GRAPH BUILDING HELPERS---

    @staticmethod
    def _compute_dialogue_indices(
        tf_batch_data: Dict[Text, Dict[Text, List[tf.Tensor]]]
    ) -> None:
        dialogue_lengths = tf.cast(tf_batch_data[DIALOGUE][LENGTH][0], dtype=tf.int32)
        # wrap in a list, because that's the structure of tf_batch_data
        tf_batch_data[DIALOGUE][INDICES] = [
            (
                tf.map_fn(
                    tf.range,
                    dialogue_lengths,
                    fn_output_signature=tf.RaggedTensorSpec(
                        shape=[None], dtype=tf.int32
                    ),
                )
            ).values
        ]

    def _create_all_labels_embed(self) -> Tuple[tf.Tensor, tf.Tensor]:
        all_label_ids = self.tf_label_data[LABEL_KEY][LABEL_SUB_KEY][0]
        # labels cannot have all features "fake"
        all_labels_encoded = {}
        for key in self.tf_label_data.keys():
            if key != LABEL_KEY:
                attribute_features, _, _ = self._encode_real_features_per_attribute(
                    self.tf_label_data, key
                )
                all_labels_encoded[key] = attribute_features

        if (
            all_labels_encoded.get(f"{LABEL_KEY}_{ACTION_TEXT}") is not None
            and all_labels_encoded.get(f"{LABEL_KEY}_{ACTION_NAME}") is not None
        ):
            x = all_labels_encoded.pop(
                f"{LABEL_KEY}_{ACTION_TEXT}"
            ) + all_labels_encoded.pop(f"{LABEL_KEY}_{ACTION_NAME}")
        elif all_labels_encoded.get(f"{LABEL_KEY}_{ACTION_TEXT}") is not None:
            x = all_labels_encoded.pop(f"{LABEL_KEY}_{ACTION_TEXT}")
        else:
            x = all_labels_encoded.pop(f"{LABEL_KEY}_{ACTION_NAME}")

        # additional sequence axis is artifact of our RasaModelData creation
        # TODO check whether this should be solved in data creation
        x = tf.squeeze(x, axis=1)

        all_labels_embed = self._tf_layers[f"embed.{LABEL}"](x)

        return all_label_ids, all_labels_embed

    def _embed_dialogue(
        self,
        dialogue_in: tf.Tensor,
        tf_batch_data: Dict[Text, Dict[Text, List[tf.Tensor]]],
    ) -> Tuple[tf.Tensor, tf.Tensor, tf.Tensor]:
        """Create dialogue level embedding and mask."""
        dialogue_lengths = tf.cast(tf_batch_data[DIALOGUE][LENGTH][0], tf.int32)
        mask = self._compute_mask(dialogue_lengths)

        dialogue_transformed = self._tf_layers[f"transformer.{DIALOGUE}"](
            dialogue_in, 1 - mask, self._training
        )
        dialogue_transformed = tfa.activations.gelu(dialogue_transformed)

        if self.use_only_last_dialogue_turns:
            # pick last vector if max history featurizer is used
            dialogue_transformed = tf.expand_dims(
                self._last_token(dialogue_transformed, dialogue_lengths), 1
            )
            mask = tf.expand_dims(self._last_token(mask, dialogue_lengths), 1)

        dialogue_embed = self._tf_layers[f"embed.{DIALOGUE}"](dialogue_transformed)

        return dialogue_embed, mask, dialogue_transformed

    def _encode_features_per_attribute(
        self, tf_batch_data: Dict[Text, Dict[Text, List[tf.Tensor]]], attribute: Text
    ) -> Tuple[tf.Tensor, tf.Tensor, tf.Tensor]:
        # The input is a representation of 4d tensor of
        # shape (batch-size x dialogue-len x sequence-len x units) in 3d of shape
        # (sum of dialogue history length for all tensors in the batch x
        # max sequence length x number of features).

        # However, some dialogue turns contain non existent state features,
        # e.g. `intent` and `text` features are mutually exclusive,
        # as well as `action_name` and `action_text` are mutually exclusive,
        # or some dialogue turns don't contain any `slots`.
        # In order to create 4d full tensors, we created "fake" zero features for
        # these non existent state features. And filtered them during batch generation.
        # Therefore the first dimensions for different attributes are different.
        # It could happen that some batches don't contain "real" features at all,
        # e.g. large number of stories don't contain any `slots`.
        # Therefore actual input tensors will be empty.
        # Since we need actual numbers to create dialogue turn features, we create
        # zero tensors in `_encode_fake_features_per_attribute` for these attributes.
        return tf.cond(
            tf.shape(tf_batch_data[attribute][SENTENCE][0])[0] > 0,
            lambda: self._encode_real_features_per_attribute(tf_batch_data, attribute),
            lambda: self._encode_fake_features_per_attribute(tf_batch_data, attribute),
        )

    def _get_dense_units(
        self, attribute_features_list: List[tf.Tensor], attribute: Text
    ) -> int:
        # TODO this should be done in corresponding layers once in init
        units = 0
        for f in attribute_features_list:
            if isinstance(f, tf.SparseTensor):
                units += self.config[DENSE_DIMENSION][attribute]
            else:
                units += f.shape[-1]
        return units

    def _get_concat_units(
        self, tf_batch_data: Dict[Text, Dict[Text, List[tf.Tensor]]], attribute: Text
    ) -> int:
        # TODO this should be done in corresponding layers once in init
        # calculate concat sequence sentence dim
        sentence_units = self._get_dense_units(
            tf_batch_data[attribute][SENTENCE], attribute
        )
        sequence_units = self._get_dense_units(
            tf_batch_data[attribute][SEQUENCE], attribute
        )

        if sequence_units and not sentence_units:
            return sequence_units

        if sentence_units and not sequence_units:
            return sentence_units

        if sentence_units != sequence_units:
            return self.config[CONCAT_DIMENSION][TEXT]

        return sentence_units

    def _encode_fake_features_per_attribute(
        self, tf_batch_data: Dict[Text, Dict[Text, List[tf.Tensor]]], attribute: Text
    ) -> Tuple[tf.Tensor, tf.Tensor, tf.Tensor]:
        # we need to create real zero tensors with appropriate batch and dialogue dim
        # because they are passed to dialogue transformer
        attribute_mask = tf_batch_data[attribute][MASK][0]

        batch_dim = tf.shape(attribute_mask)[0]
        dialogue_dim = tf.shape(attribute_mask)[1]
        if attribute in set(SENTENCE_FEATURES_TO_ENCODE + LABEL_FEATURES_TO_ENCODE):
            units = self.config[ENCODING_DIMENSION]
        else:
            units = self._get_dense_units(tf_batch_data[attribute][SENTENCE], attribute)

        attribute_features = tf.zeros(
            (batch_dim, dialogue_dim, units), dtype=tf.float32
        )
        if attribute == TEXT:
            # if the input features are fake, we don't process them further,
            # but we need to calculate correct last dim (units) so that tf could infer
            # the last shape of the tensors
            if self.config[f"{DIALOGUE}_{NUM_TRANSFORMER_LAYERS}"] > 0:
                text_transformer_units = self.config[f"{DIALOGUE}_{TRANSFORMER_SIZE}"]
            elif self.config[HIDDEN_LAYERS_SIZES][TEXT]:
                text_transformer_units = self.config[HIDDEN_LAYERS_SIZES][TEXT][-1]
            else:
                text_transformer_units = self._get_concat_units(
                    tf_batch_data, attribute
                )

            text_transformer_output = tf.zeros(
                (0, 0, text_transformer_units), dtype=tf.float32
            )
            text_sequence_lengths = tf.zeros((0, 1), dtype=tf.int32)
        else:
            # simulate None with empty tensor of zeros
            text_transformer_output = tf.zeros((0,))
            text_sequence_lengths = tf.zeros((0,))

        return attribute_features, text_transformer_output, text_sequence_lengths

    @staticmethod
    def _create_last_dialogue_turns_mask(
        tf_batch_data: Dict[Text, Dict[Text, List[tf.Tensor]]], attribute: Text
    ) -> tf.Tensor:
        # Since use_only_last_dialogue_turns is True,
        # we need to find the locations of last dialogue turns in
        # (combined batch dimension and dialogue length,) dimension,
        # so that we can use `_sequence_lengths` as a boolean  mask to pick
        # which ones are "real" textual input in these last dialogue turns.

        # In order to do that we can use given `dialogue_lengths`.
        # For example:
        # If we have `dialogue_lengths = [2, 1, 3]`, than
        # `dialogue_indices = [0, 1, 0, 0, 1, 2]` here we can spot that `0`
        # always indicates the first dialogue turn,
        # which means that previous dialogue turn is the last dialogue turn.
        # Combining this with the fact that the last element in
        # `dialogue_indices` is always the last dialogue turn, we can add
        # a `0` to the end, getting
        # `_dialogue_indices = [0, 1, 0, 0, 1, 2, 0]`.
        # Then removing the first element
        # `_last_dialogue_turn_inverse_indicator = [1, 0, 0, 1, 2, 0]`
        # we see that `0` points to the last dialogue turn.
        # We convert all positive numbers to `True` and take
        # the inverse mask to get
        # `last_dialogue_mask = [0, 1, 1, 0, 0, 1],
        # which precisely corresponds to the fact that first dialogue is of
        # length 2, the second 1 and the third 3.
        last_dialogue_turn_mask = tf.math.logical_not(
            tf.cast(
                tf.concat(
                    [
                        tf_batch_data[DIALOGUE][INDICES][0],
                        tf.zeros((1,), dtype=tf.int32),
                    ],
                    axis=0,
                )[1:],
                dtype=tf.bool,
            )
        )
        # get only the indices of real inputs
        return tf.boolean_mask(
            last_dialogue_turn_mask,
            tf.reshape(tf_batch_data[attribute][SEQUENCE_LENGTH][0], (-1,)),
        )

    def _encode_real_features_per_attribute(
        self, tf_batch_data: Dict[Text, Dict[Text, List[tf.Tensor]]], attribute: Text
    ) -> Tuple[tf.Tensor, tf.Tensor, tf.Tensor]:
        """Encodes features for a given attribute.

        Args:
            tf_batch_data: dictionary mapping every attribute to its features and masks
            attribute: the attribute we will encode features for
            (e.g., ACTION_NAME, INTENT)

        Returns:
            A tensor combining  all features for `attribute`
        """
        # simulate None with empty tensor of zeros
        text_transformer_output = tf.zeros((0,))
        text_sequence_lengths = tf.zeros((0,))

        if attribute in SEQUENCE_FEATURES_TO_ENCODE:
            # sequence_lengths contain `0` for "fake" features, while
            # tf_batch_data[attribute] contain only "real" features
            sequence_lengths = tf_batch_data[attribute][SEQUENCE_LENGTH][0]
            # extract only nonzero lengths and cast to int
            sequence_lengths = tf.cast(
                tf.boolean_mask(sequence_lengths, sequence_lengths), dtype=tf.int32
            )
            # boolean mask returns flat tensor
            sequence_lengths = tf.expand_dims(sequence_lengths, axis=-1)

            mask_sequence_text = tf.squeeze(
                self._compute_mask(sequence_lengths), axis=1
            )
            sequence_lengths += 1
            mask_text = tf.squeeze(self._compute_mask(sequence_lengths), axis=1)

            attribute_features, _, _, _ = self._create_sequence(
                tf_batch_data[attribute][SEQUENCE],
                tf_batch_data[attribute][SENTENCE],
                mask_sequence_text,
                mask_text,
                attribute,
                sparse_dropout=self.config[SPARSE_INPUT_DROPOUT],
                dense_dropout=self.config[DENSE_INPUT_DROPOUT],
                masked_lm_loss=self.config[MASKED_LM],
                sequence_ids=False,
            )

            if attribute == TEXT:
                text_transformer_output = attribute_features
                text_sequence_lengths = sequence_lengths

                if self.use_only_last_dialogue_turns:
                    # get the location of all last dialogue inputs
                    last_dialogue_turns_mask = self._create_last_dialogue_turns_mask(
                        tf_batch_data, attribute
                    )
                    # pick last vector if max history featurizer is used
                    text_transformer_output = tf.boolean_mask(
                        text_transformer_output, last_dialogue_turns_mask
                    )
                    text_sequence_lengths = tf.boolean_mask(
                        text_sequence_lengths, last_dialogue_turns_mask
                    )

            # resulting attribute features will have shape
            # combined batch dimension and dialogue length x 1 x units
            attribute_features = tf.expand_dims(
                self._last_token(
                    attribute_features, tf.squeeze(sequence_lengths, axis=-1)
                ),
                axis=1,
            )

        else:
            # resulting attribute features will have shape
            # combined batch dimension and dialogue length x 1 x units
            attribute_features = self._combine_sparse_dense_features(
                tf_batch_data[attribute][SENTENCE], f"{attribute}_{SENTENCE}"
            )

        if attribute in SENTENCE_FEATURES_TO_ENCODE + LABEL_FEATURES_TO_ENCODE:
            attribute_features = self._tf_layers[f"encoding_layer.{attribute}"](
                attribute_features
            )

        # attribute features have shape
        # (combined batch dimension and dialogue length x 1 x units)
        # convert them back to their original shape of
        # batch size x dialogue length x units
        attribute_features = self._convert_to_original_shape(
            attribute_features, tf_batch_data, attribute
        )

        return attribute_features, text_transformer_output, text_sequence_lengths

    @staticmethod
    def _convert_to_original_shape(
        attribute_features: tf.Tensor,
        tf_batch_data: Dict[Text, Dict[Text, List[tf.Tensor]]],
        attribute: Text,
    ) -> tf.Tensor:
        """Transform attribute features back to original shape.

        Given shape: (combined batch and dialogue dimension x 1 x units)
        Original shape: (batch x dialogue length x units)

        Args:
            attribute_features: the "real" features to convert
            attribute_mask:  the tensor containing the position of "real" features
                in the dialogue, shape is (batch-size x dialogue_len x 1)
            dialogue_lengths: the tensor containing the actual dialogue length,
                shape is (batch-size,)

        Returns:
            The converted attribute features
        """

        # in order to convert the attribute features with shape
        # (combined batch-size and dialogue length x 1 x units)
        # to a shape of (batch-size x dialogue length x units)
        # we use tf.scatter_nd. Therefore, we need the target shape and the indices
        # mapping the values of attribute features to the position in the resulting
        # tensor.

        # attribute_mask has shape batch x dialogue_len x 1
        attribute_mask = tf_batch_data[attribute][MASK][0]

        if attribute in SENTENCE_FEATURES_TO_ENCODE + STATE_LEVEL_FEATURES:
            dialogue_lengths = tf.cast(
                tf_batch_data[DIALOGUE][LENGTH][0], dtype=tf.int32
            )
            dialogue_indices = tf_batch_data[DIALOGUE][INDICES][0]
        else:
            # for labels, dialogue length is a fake dim and equal to 1
            dialogue_lengths = tf.ones((tf.shape(attribute_mask)[0],), dtype=tf.int32)
            dialogue_indices = tf.zeros((tf.shape(attribute_mask)[0],), dtype=tf.int32)

        batch_dim = tf.shape(attribute_mask)[0]
        dialogue_dim = tf.shape(attribute_mask)[1]
        units = attribute_features.shape[-1]

        # attribute_mask has shape (batch x dialogue_len x 1), remove last dimension
        attribute_mask = tf.cast(tf.squeeze(attribute_mask, axis=-1), dtype=tf.int32)
        # sum of attribute mask contains number of dialogue turns with "real" features
        non_fake_dialogue_lengths = tf.reduce_sum(attribute_mask, axis=-1)
        # create the batch indices
        batch_indices = tf.repeat(tf.range(batch_dim), non_fake_dialogue_lengths)

        # attribute_mask has shape (batch x dialogue_len x 1), while
        # dialogue_indices has shape (combined_dialogue_len,)
        # in order to find positions of real input we need to flatten
        # attribute mask to (combined_dialogue_len,)
        dialogue_indices_mask = tf.boolean_mask(
            attribute_mask, tf.sequence_mask(dialogue_lengths, dtype=tf.int32)
        )
        # pick only those indices that contain "real" input
        dialogue_indices = tf.boolean_mask(dialogue_indices, dialogue_indices_mask)

        indices = tf.stack([batch_indices, dialogue_indices], axis=1)

        shape = tf.convert_to_tensor([batch_dim, dialogue_dim, units])
        attribute_features = tf.squeeze(attribute_features, axis=1)

        return tf.scatter_nd(indices, attribute_features, shape)

    def _process_batch_data(
        self, tf_batch_data: Dict[Text, Dict[Text, List[tf.Tensor]]]
    ) -> Tuple[tf.Tensor, Optional[tf.Tensor], Optional[tf.Tensor]]:
        """Encodes batch data.

        Combines intent and text and action name and action text if both are present.

        Args:
            tf_batch_data: dictionary mapping every attribute to its features and masks

        Returns:
             Tensor: encoding of all features in the batch, combined;
        """
        # encode each attribute present in tf_batch_data
        text_transformer_output = None
        text_sequence_lengths = None
        batch_encoded = {}
        for attribute in tf_batch_data.keys():
            if attribute in SENTENCE_FEATURES_TO_ENCODE + STATE_LEVEL_FEATURES:
                (
                    attribute_features,
                    _text_transformer_output,
                    _text_sequence_lengths,
                ) = self._encode_features_per_attribute(tf_batch_data, attribute)

                batch_encoded[attribute] = attribute_features
                if attribute == TEXT:
                    text_transformer_output = _text_transformer_output
                    text_sequence_lengths = _text_sequence_lengths

        # if both action text and action name are present, combine them; otherwise,
        # return the one which is present

        if (
            batch_encoded.get(ACTION_TEXT) is not None
            and batch_encoded.get(ACTION_NAME) is not None
        ):
            batch_action = batch_encoded.pop(ACTION_TEXT) + batch_encoded.pop(
                ACTION_NAME
            )
        elif batch_encoded.get(ACTION_TEXT) is not None:
            batch_action = batch_encoded.pop(ACTION_TEXT)
        else:
            batch_action = batch_encoded.pop(ACTION_NAME)
        # same for user input
        if (
            batch_encoded.get(INTENT) is not None
            and batch_encoded.get(TEXT) is not None
        ):
            batch_user = batch_encoded.pop(INTENT) + batch_encoded.pop(TEXT)
        elif batch_encoded.get(TEXT) is not None:
            batch_user = batch_encoded.pop(TEXT)
        else:
            batch_user = batch_encoded.pop(INTENT)

        batch_features = [batch_user, batch_action]
        # once we have user input and previous action,
        # add all other attributes (SLOTS, ACTIVE_LOOP, etc.) to batch_features;
        for key in batch_encoded.keys():
            batch_features.append(batch_encoded.get(key))

        batch_features = tf.concat(batch_features, axis=-1)

        return batch_features, text_transformer_output, text_sequence_lengths

    def _reshape_for_entities(
        self,
        tf_batch_data: Dict[Text, Dict[Text, List[tf.Tensor]]],
        dialogue_transformer_output: tf.Tensor,
        text_transformer_output: tf.Tensor,
        text_sequence_lengths: tf.Tensor,
    ) -> Tuple[tf.Tensor, tf.Tensor, tf.Tensor]:
        # To calculate the loss for entities we need the output of the text
        # sequence transformer (shape: real entity dim x
        # sequence length x units), the output of the dialogue transformer
        # (shape: batch size x dialogue length x units) and the tag ids for the
        # entities (shape: real entity dim x sequence length - 1 x units)
        # The real entity dimension for the text sequence transformer
        # and the tag ids matches.
        # In order to process the tensors, they need to have the same shape.
        # Convert the output of the dialogue transformer to shape
        # (real entity dim x 1 x units).
        # Note: The CRF layer cannot handle 4D tensors. E.g. we cannot use the shape
        # batch size x dialogue length x sequence length x units

        # convert the output of the dialogue transformer
        # to shape (real entity dim x 1 x units)
        attribute_mask = tf_batch_data[TEXT][MASK][0]
        dialogue_lengths = tf.cast(tf_batch_data[DIALOGUE][LENGTH][0], tf.int32)

        if self.use_only_last_dialogue_turns:
            # pick last vector if max history featurizer is used
            attribute_mask = tf.expand_dims(
                self._last_token(attribute_mask, dialogue_lengths), axis=1
            )
        dialogue_transformer_output = tf.boolean_mask(
            dialogue_transformer_output, tf.squeeze(attribute_mask, axis=-1)
        )

        # boolean mask removed axis=1, add it back
        dialogue_transformer_output = tf.expand_dims(
            dialogue_transformer_output, axis=1
        )

        # broadcast the dialogue transformer output sequence-length-times to get the
        # same shape as the text sequence transformer output
        dialogue_transformer_output = tf.broadcast_to(
            dialogue_transformer_output, tf.shape(text_transformer_output)
        )

        # concat the output of the dialogue transformer to the output of the text
        # sequence transformer (adding context)
        # resulting shape
        # (real entity dim x sequence length x 2 units)
        text_transformed = tf.concat(
            [text_transformer_output, dialogue_transformer_output], axis=-1
        )

        text_mask = tf.squeeze(self._compute_mask(text_sequence_lengths), axis=1)
        # add zeros to match the shape of text_transformed, because
        # max sequence length might differ, since it is calculated dynamically
        # based on a subset of sequence lengths
        sequence_diff = tf.shape(text_transformed)[1] - tf.shape(text_mask)[1]
        text_mask = tf.pad(text_mask, [[0, 0], [0, sequence_diff], [0, 0]])

        # remove additional dims and sentence features
        text_sequence_lengths = tf.reshape(text_sequence_lengths, (-1,)) - 1

        return text_transformed, text_mask, text_sequence_lengths

    # ---TRAINING---

    def _batch_loss_entities(
        self,
        tf_batch_data: Dict[Text, Dict[Text, List[tf.Tensor]]],
        dialogue_transformer_output: tf.Tensor,
        text_transformer_output: tf.Tensor,
        text_sequence_lengths: tf.Tensor,
    ) -> tf.Tensor:
        # It could happen that some batches don't contain "real" features for `text`,
        # e.g. large number of stories are intent only.
        # Therefore actual `text_transformer_output` will be empty.
        # We cannot create a loss with empty tensors.
        # Since we need actual numbers to create a full loss, we output
        # zero in this case.
        return tf.cond(
            tf.shape(text_transformer_output)[0] > 0,
            lambda: self._real_batch_loss_entities(
                tf_batch_data,
                dialogue_transformer_output,
                text_transformer_output,
                text_sequence_lengths,
            ),
            lambda: tf.constant(0.0),
        )

    def _real_batch_loss_entities(
        self,
        tf_batch_data: Dict[Text, Dict[Text, List[tf.Tensor]]],
        dialogue_transformer_output: tf.Tensor,
        text_transformer_output: tf.Tensor,
        text_sequence_lengths: tf.Tensor,
    ) -> tf.Tensor:

        text_transformed, text_mask, text_sequence_lengths = self._reshape_for_entities(
            tf_batch_data,
            dialogue_transformer_output,
            text_transformer_output,
            text_sequence_lengths,
        )

        tag_ids = tf_batch_data[ENTITY_TAGS][IDS][0]
        # add a zero (no entity) for the sentence features to match the shape of inputs
        sequence_diff = tf.shape(text_transformed)[1] - tf.shape(tag_ids)[1]
        tag_ids = tf.pad(tag_ids, [[0, 0], [0, sequence_diff], [0, 0]])

        loss, f1, _ = self._calculate_entity_loss(
            text_transformed,
            tag_ids,
            text_mask,
            text_sequence_lengths,
            ENTITY_ATTRIBUTE_TYPE,
        )

        self.entity_loss.update_state(loss)
        self.entity_f1.update_state(f1)

        return loss

    @staticmethod
    def _get_labels_embed(
        label_ids: tf.Tensor, all_labels_embed: tf.Tensor
    ) -> tf.Tensor:
        # instead of processing labels again, gather embeddings from
        # all_labels_embed using label ids

        indices = tf.cast(label_ids[:, :, 0], tf.int32)
        labels_embed = tf.gather(all_labels_embed, indices)

        return labels_embed

    def batch_loss(
        self, batch_in: Union[Tuple[tf.Tensor], Tuple[np.ndarray]]
    ) -> tf.Tensor:
        """Calculates the loss for the given batch.

        Args:
            batch_in: The batch.

        Returns:
            The loss of the given batch.
        """
        tf_batch_data = self.batch_to_model_data_format(batch_in, self.data_signature)
        self._compute_dialogue_indices(tf_batch_data)

        all_label_ids, all_labels_embed = self._create_all_labels_embed()

        label_ids = tf_batch_data[LABEL_KEY][LABEL_SUB_KEY][0]
        labels_embed = self._get_labels_embed(label_ids, all_labels_embed)

        (
            dialogue_in,
            text_transformer_output,
            text_sequence_lengths,
        ) = self._process_batch_data(tf_batch_data)
        (
            dialogue_embed,
            dialogue_mask,
            dialogue_transformer_output,
        ) = self._embed_dialogue(dialogue_in, tf_batch_data)
        dialogue_mask = tf.squeeze(dialogue_mask, axis=-1)

        losses = []

        loss, acc = self._tf_layers[f"loss.{LABEL}"](
            dialogue_embed,
            labels_embed,
            label_ids,
            all_labels_embed,
            all_label_ids,
            dialogue_mask,
        )
        losses.append(loss)

        if (
            self.config[ENTITY_RECOGNITION]
            and text_transformer_output is not None
            and text_sequence_lengths is not None
        ):
            losses.append(
                self._batch_loss_entities(
                    tf_batch_data,
                    dialogue_transformer_output,
                    text_transformer_output,
                    text_sequence_lengths,
                )
            )

        self.action_loss.update_state(loss)
        self.action_acc.update_state(acc)

        return tf.math.add_n(losses)

    # ---PREDICTION---

    def prepare_for_predict(self) -> None:
        _, self.all_labels_embed = self._create_all_labels_embed()

    def batch_predict(
        self, batch_in: Union[Tuple[tf.Tensor], Tuple[np.ndarray]]
    ) -> Dict[Text, tf.Tensor]:
        """Predicts the output of the given batch.

        Args:
            batch_in: The batch.

        Returns:
            The output to predict.
        """
        if self.all_labels_embed is None:
            raise ValueError(
                "The model was not prepared for prediction. "
                "Call `prepare_for_predict` first."
            )

        tf_batch_data = self.batch_to_model_data_format(
            batch_in, self.predict_data_signature
        )
        self._compute_dialogue_indices(tf_batch_data)

        (
            dialogue_in,
            text_transformer_output,
            text_sequence_lengths,
        ) = self._process_batch_data(tf_batch_data)
        (
            dialogue_embed,
            dialogue_mask,
            dialogue_transformer_output,
        ) = self._embed_dialogue(dialogue_in, tf_batch_data)
        dialogue_mask = tf.squeeze(dialogue_mask, axis=-1)

        sim_all = self._tf_layers[f"loss.{LABEL}"].sim(
            dialogue_embed[:, :, tf.newaxis, :],
            self.all_labels_embed[tf.newaxis, tf.newaxis, :, :],
            dialogue_mask,
        )

        scores = self._tf_layers[f"loss.{LABEL}"].confidence_from_sim(
            sim_all, self.config[SIMILARITY_TYPE]
        )
        predictions = {"action_scores": scores, "similarities": sim_all}

        if (
            self.config[ENTITY_RECOGNITION]
            and text_transformer_output is not None
            and text_sequence_lengths is not None
        ):
            pred_ids, confidences = self._batch_predict_entities(
                tf_batch_data,
                dialogue_transformer_output,
                text_transformer_output,
                text_sequence_lengths,
            )
            name = ENTITY_ATTRIBUTE_TYPE
            predictions[f"e_{name}_ids"] = pred_ids
            predictions[f"e_{name}_scores"] = confidences

        return predictions

    def _batch_predict_entities(
        self,
        tf_batch_data: Dict[Text, Dict[Text, List[tf.Tensor]]],
        dialogue_transformer_output: tf.Tensor,
        text_transformer_output: tf.Tensor,
        text_sequence_lengths: tf.Tensor,
    ) -> Tuple[tf.Tensor, tf.Tensor]:
        # It could happen that current prediction turn don't contain
        # "real" features for `text`,
        # Therefore actual `text_transformer_output` will be empty.
        # We cannot predict entities with empty tensors.
        # Since we need to output some tensors of the same shape, we output
        # zero tensors.
        return tf.cond(
            tf.shape(text_transformer_output)[0] > 0,
            lambda: self._real_batch_predict_entities(
                tf_batch_data,
                dialogue_transformer_output,
                text_transformer_output,
                text_sequence_lengths,
            ),
            lambda: (
                # the output is of shape (batch_size, max_seq_len)
                tf.zeros(tf.shape(text_transformer_output)[:2], dtype=tf.int32),
                tf.zeros(tf.shape(text_transformer_output)[:2], dtype=tf.float32),
            ),
        )

    def _real_batch_predict_entities(
        self,
        tf_batch_data: Dict[Text, Dict[Text, List[tf.Tensor]]],
        dialogue_transformer_output: tf.Tensor,
        text_transformer_output: tf.Tensor,
        text_sequence_lengths: tf.Tensor,
    ) -> Tuple[tf.Tensor, tf.Tensor]:

        text_transformed, _, text_sequence_lengths = self._reshape_for_entities(
            tf_batch_data,
            dialogue_transformer_output,
            text_transformer_output,
            text_sequence_lengths,
        )

        name = ENTITY_ATTRIBUTE_TYPE

        _logits = self._tf_layers[f"embed.{name}.logits"](text_transformed)

        return self._tf_layers[f"crf.{name}"](_logits, text_sequence_lengths)


# pytype: enable=key-error<|MERGE_RESOLUTION|>--- conflicted
+++ resolved
@@ -507,24 +507,13 @@
         domain: Domain,
         interpreter: NaturalLanguageInterpreter,
         **kwargs: Any,
-<<<<<<< HEAD
-    ) -> Tuple[List[float], Optional[bool]]:
-        """Predict the next action the bot should take.
-        Return the list of probabilities for the next actions.
-        """
-=======
     ) -> PolicyPrediction:
         """Predicts the next action the bot should take.
->>>>>>> 61fa7d60
 
         See the docstring of the parent class `Policy` for more information.
         """
         if self.model is None:
-<<<<<<< HEAD
-            return self._default_predictions(domain), False
-=======
             return self._prediction(self._default_predictions(domain))
->>>>>>> 61fa7d60
 
         # create model data from tracker
         tracker_state_features = []
@@ -584,11 +573,9 @@
         if self.config[LOSS_TYPE] == SOFTMAX and self.config[RANKING_LENGTH] > 0:
             confidence = train_utils.normalize(confidence, self.config[RANKING_LENGTH])
 
-<<<<<<< HEAD
-        return confidence.tolist(), is_e2e_prediction  # pytype: disable=bad-return-type
-=======
-        return self._prediction(confidence.tolist())
->>>>>>> 61fa7d60
+        return self._prediction(
+            list(confidence), is_end_to_end_prediction=is_e2e_prediction
+        )
 
     def persist(self, path: Union[Text, Path]) -> None:
         """Persists the policy to a storage."""
