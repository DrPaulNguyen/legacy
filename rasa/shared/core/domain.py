import copy
import collections
import json
import logging
import os
from pathlib import Path
from typing import (
    Any,
    Dict,
    List,
    NamedTuple,
    NoReturn,
    Optional,
    Set,
    Text,
    Tuple,
    Union,
    TYPE_CHECKING,
    Iterable,
)

from rasa.shared.constants import (
    DEFAULT_SESSION_EXPIRATION_TIME_IN_MINUTES,
    DEFAULT_CARRY_OVER_SLOTS_TO_NEW_SESSION,
    DOMAIN_SCHEMA_FILE,
    DOCS_URL_DOMAINS,
    DOCS_URL_FORMS,
    LATEST_TRAINING_DATA_FORMAT_VERSION,
    DOCS_URL_RESPONSES,
    REQUIRED_SLOTS_KEY,
    IGNORED_INTENTS,
)
import rasa.shared.core.constants
from rasa.shared.core.constants import SlotMappingType, MAPPING_TYPE, MAPPING_CONDITIONS
from rasa.shared.exceptions import RasaException, YamlException, YamlSyntaxException
import rasa.shared.utils.validation
import rasa.shared.utils.io
import rasa.shared.utils.common
import rasa.shared.core.slot_mappings
from rasa.shared.core.events import SlotSet, UserUttered
from rasa.shared.core.slots import Slot, CategoricalSlot, TextSlot, AnySlot, ListSlot
from rasa.shared.utils.validation import KEY_TRAINING_DATA_FORMAT_VERSION
from rasa.shared.constants import RESPONSE_CONDITION
from rasa.shared.nlu.constants import (
    ENTITY_ATTRIBUTE_TYPE,
    ENTITY_ATTRIBUTE_ROLE,
    ENTITY_ATTRIBUTE_GROUP,
    RESPONSE_IDENTIFIER_DELIMITER,
    INTENT_NAME_KEY,
    ENTITIES,
)


if TYPE_CHECKING:
    from rasa.shared.core.trackers import DialogueStateTracker

CARRY_OVER_SLOTS_KEY = "carry_over_slots_to_new_session"
SESSION_EXPIRATION_TIME_KEY = "session_expiration_time"
SESSION_CONFIG_KEY = "session_config"
USED_ENTITIES_KEY = "used_entities"
USE_ENTITIES_KEY = "use_entities"
IGNORE_ENTITIES_KEY = "ignore_entities"
IS_RETRIEVAL_INTENT_KEY = "is_retrieval_intent"
ENTITY_ROLES_KEY = "roles"
ENTITY_GROUPS_KEY = "groups"

KEY_SLOTS = "slots"
KEY_INTENTS = "intents"
KEY_ENTITIES = "entities"
KEY_RESPONSES = "responses"
KEY_ACTIONS = "actions"
KEY_FORMS = "forms"
KEY_E2E_ACTIONS = "e2e_actions"
KEY_RESPONSES_TEXT = "text"

ALL_DOMAIN_KEYS = [
    KEY_SLOTS,
    KEY_FORMS,
    KEY_ACTIONS,
    KEY_ENTITIES,
    KEY_INTENTS,
    KEY_RESPONSES,
    KEY_E2E_ACTIONS,
]

PREV_PREFIX = "prev_"

# State is a dictionary with keys (USER, PREVIOUS_ACTION, SLOTS, ACTIVE_LOOP)
# representing the origin of a SubState;
# the values are SubStates, that contain the information needed for featurization
SubStateValue = Union[Text, Tuple[Union[float, Text]]]
SubState = Dict[Text, SubStateValue]
State = Dict[Text, SubState]

logger = logging.getLogger(__name__)


class InvalidDomain(RasaException):
    """Exception that can be raised when domain is not valid."""


class ActionNotFoundException(ValueError, RasaException):
    """Raised when an action name could not be found."""


class SessionConfig(NamedTuple):
    """The Session Configuration."""

    session_expiration_time: float  # in minutes
    carry_over_slots: bool

    @staticmethod
    def default() -> "SessionConfig":
        """Returns the SessionConfig with the default values."""
        return SessionConfig(
            DEFAULT_SESSION_EXPIRATION_TIME_IN_MINUTES,
            DEFAULT_CARRY_OVER_SLOTS_TO_NEW_SESSION,
        )

    def are_sessions_enabled(self) -> bool:
        """Returns a boolean value depending on the value of session_expiration_time."""
        return self.session_expiration_time > 0


class Domain:
    """The domain specifies the universe in which the bot's policy acts.

    A Domain subclass provides the actions the bot can take, the intents
    and entities it can recognise."""

    @classmethod
    def empty(cls) -> "Domain":
        return cls([], [], [], {}, [], {})

    @classmethod
    def load(cls, paths: Union[List[Union[Path, Text]], Text, Path]) -> "Domain":
        if not paths:
            raise InvalidDomain(
                "No domain file was specified. Please specify a path "
                "to a valid domain file."
            )
        elif not isinstance(paths, list) and not isinstance(paths, set):
            paths = [paths]

        domain = Domain.empty()
        for path in paths:
            other = cls.from_path(path)
            domain = domain.merge(other)

        return domain

    @classmethod
    def from_path(cls, path: Union[Text, Path]) -> "Domain":
        path = os.path.abspath(path)

        if os.path.isfile(path):
            domain = cls.from_file(path)
        elif os.path.isdir(path):
            domain = cls.from_directory(path)
        else:
            raise InvalidDomain(
                "Failed to load domain specification from '{}'. "
                "File not found!".format(os.path.abspath(path))
            )

        return domain

    @classmethod
    def from_file(cls, path: Text) -> "Domain":
        """Loads the `Domain` from a YAML file."""
        return cls.from_yaml(rasa.shared.utils.io.read_file(path), path)

    @classmethod
    def from_yaml(cls, yaml: Text, original_filename: Text = "") -> "Domain":
        """Loads the `Domain` from YAML text after validating it."""
        try:
            rasa.shared.utils.validation.validate_yaml_schema(yaml, DOMAIN_SCHEMA_FILE)

            data = rasa.shared.utils.io.read_yaml(yaml)
            if not rasa.shared.utils.validation.validate_training_data_format_version(
                data, original_filename
            ):
                return Domain.empty()
            return cls.from_dict(data)
        except YamlException as e:
            e.filename = original_filename
            raise e

    @classmethod
    def from_dict(cls, data: Dict) -> "Domain":
        """Deserializes and creates domain.

        Args:
            data: The serialized domain.
            duplicates: A dictionary where keys are `intents`, `slots`, `forms` and
                `responses` and values are lists of duplicated entries of a
                corresponding type when the domain is built from multiple files.

        Returns:
            The instantiated `Domain` object.
        """
        responses = data.get(KEY_RESPONSES, {})

        domain_slots = data.get(KEY_SLOTS, {})
        rasa.shared.core.slot_mappings.validate_slot_mappings(domain_slots)
        slots = cls.collect_slots(domain_slots)

        additional_arguments = data.get("config", {})
        session_config = cls._get_session_config(data.get(SESSION_CONFIG_KEY, {}))
        intents = data.get(KEY_INTENTS, {})

        forms = data.get(KEY_FORMS, {})
        _validate_forms(forms)
        duplicates = data.get("duplicates", None)

        return cls(
            intents=intents,
            entities=data.get(KEY_ENTITIES, {}),
            slots=slots,
            responses=responses,
            action_names=data.get(KEY_ACTIONS, []),
            forms=data.get(KEY_FORMS, {}),
            action_texts=data.get(KEY_E2E_ACTIONS, []),
            session_config=session_config,
            duplicates=duplicates,
            **additional_arguments,
        )

    @staticmethod
    def _get_session_config(session_config: Dict) -> SessionConfig:
        session_expiration_time_min = session_config.get(SESSION_EXPIRATION_TIME_KEY)

        if session_expiration_time_min is None:
            session_expiration_time_min = DEFAULT_SESSION_EXPIRATION_TIME_IN_MINUTES

        carry_over_slots = session_config.get(
            CARRY_OVER_SLOTS_KEY, DEFAULT_CARRY_OVER_SLOTS_TO_NEW_SESSION
        )

        return SessionConfig(session_expiration_time_min, carry_over_slots)

    @classmethod
    def from_directory(cls, path: Text) -> "Domain":
        """Loads and merges multiple domain files recursively from a directory tree."""
<<<<<<< HEAD
        domain = Domain.empty()
=======
        domain_dict = {}
>>>>>>> 8e1c7fc2
        for root, _, files in os.walk(path, followlinks=True):
            for file in files:
                full_path = os.path.join(root, file)
                if Domain.is_domain_file(full_path):
                    _ = Domain.from_file(full_path)  # does the validation here only
                    other_dict = rasa.shared.utils.io.read_yaml(
                        rasa.shared.utils.io.read_file(full_path)
                    )
                    domain_dict = Domain.merge_domain_dicts(
                        cls, domain_dict, other_dict
                    )
        domain = Domain.from_dict(domain_dict)
        return domain

    def merge(self, domain: Optional["Domain"], override: bool = False) -> "Domain":
        """Merge this domain with another one, combining their attributes.

        List attributes like ``intents`` and ``actions`` will be deduped
        and merged. Single attributes will be taken from `self` unless
        override is `True`, in which case they are taken from `domain`.
        """
        if not domain or domain.is_empty():
            return self

        if self.is_empty():
            return domain

        domain_dict = domain.as_dict()
        combined = self.as_dict()

        if override:
            config = domain_dict["config"]
            for key, val in config.items():
                combined["config"][key] = val

        if override or self.session_config == SessionConfig.default():
            combined[SESSION_CONFIG_KEY] = domain_dict[SESSION_CONFIG_KEY]

        for key in [KEY_INTENTS, KEY_ENTITIES]:
            if combined[key] or domain_dict[key]:
                combined[key] = self.merge_lists_of_dicts(
                    combined[key], domain_dict[key], override
                )
        # remove existing forms from new actions
        for form in combined[KEY_FORMS]:
            if form in domain_dict[KEY_ACTIONS]:
                domain_dict[KEY_ACTIONS].remove(form)

        for key in [KEY_ACTIONS, KEY_E2E_ACTIONS]:
            combined[key] = self.merge_lists(combined[key], domain_dict[key])

        for key in [KEY_FORMS, KEY_RESPONSES, KEY_SLOTS]:
            combined[key] = self.merge_dicts(combined[key], domain_dict[key], override)

        return self.__class__.from_dict(combined)

    def merge_domain_dicts(
        self, domain1: Dict, domain2: Dict, override: bool = False
    ) -> Dict[Text, Any]:
        """Merges this domain dict with another one, combining their attributes.

        This is used when multiple domain yml files are configured in a single
        directory. Unlike the merge method above, which merges Domain objects by
        creating each object then merging it with the previous, this method merges
        domain dicts, and ensures all attributes (like ``intents``, ``entities``, and
        ``actions``) are known to the Domain when the object is created.

        List attributes like ``intents`` and ``actions`` are deduped
        and merged. Single attributes are taken from `domain1` unless
        override is `True`, in which case they are taken from `domain2`.
        """
        if not domain2:
            return domain1

        if not domain1:
            return domain2

        domain_dict = domain2
        combined = domain1

        if override:
            config = domain_dict["config"]
            for key, val in config.items():
                combined["config"][key] = val

        if override or domain2.get("session_config"):
            combined[SESSION_CONFIG_KEY] = domain_dict[SESSION_CONFIG_KEY]

        duplicates: Dict[Text, List[Text]] = {}

        for key in [KEY_INTENTS, KEY_ENTITIES]:
            if combined.get(key) or domain_dict.get(key):
                duplicates[key] = self.extract_duplicates(
                    combined.get(key, []), domain_dict.get(key, [])
                )
                combined[key] = combined.get(key, [])
                domain_dict[key] = domain_dict.get(key, [])
                combined[key] = self.merge_lists_of_dicts(
                    combined[key], domain_dict[key], override
                )

        # remove existing forms from new actions
        for form in combined.get(KEY_FORMS, []):
            if form in domain_dict.get(KEY_ACTIONS, []):
                domain_dict[KEY_ACTIONS].remove(form)

        for key in [KEY_ACTIONS, KEY_E2E_ACTIONS]:
            duplicates[key] = self.extract_duplicates(
                combined.get(key, []), domain_dict.get(key, [])
            )
            combined[key] = self.merge_lists(
                combined.get(key, []), domain_dict.get(key, [])
            )

        for key in [KEY_FORMS, KEY_RESPONSES, KEY_SLOTS]:
            duplicates[key] = self.extract_duplicates(
                combined.get(key, []), domain_dict.get(key, [])
            )
            combined[key] = self.merge_dicts(
                combined.get(key, {}), domain_dict.get(key, {}), override
            )

        if duplicates:
            duplicates = self.clean_duplicates(duplicates)
            combined.update({"duplicates": duplicates})
        return combined

    @staticmethod
    def extract_duplicates(list1: List[Any], list2: List[Any]) -> List[Any]:
        """Extracts duplicates from two lists."""
        if list1:
            dict1 = {
                (sorted(list(i.keys()))[0] if isinstance(i, dict) else i): i
                for i in list1
            }
        else:
            dict1 = {}

        if list2:
            dict2 = {
                (sorted(list(i.keys()))[0] if isinstance(i, dict) else i): i
                for i in list2
            }
        else:
            dict2 = {}

        set1 = set(dict1.keys())
        set2 = set(dict2.keys())
        dupes = set1.intersection(set2)
        return sorted(list(dupes))

    @staticmethod
    def clean_duplicates(dupes: Dict[Text, Any]) -> Dict[Text, Any]:
        """Removes keys for empty values."""
        duplicates = dupes.copy()
        for k in dupes:
            if not dupes[k]:
                duplicates.pop(k)

        return duplicates

    @staticmethod
    def merge_dicts(
        tempDict1: Dict[Text, Any],
        tempDict2: Dict[Text, Any],
        override_existing_values: bool = False,
    ) -> Dict[Text, Any]:
        """Merges two dicts."""
        if override_existing_values:
            merged_dicts, b = tempDict1.copy(), tempDict2.copy()

        else:
            merged_dicts, b = tempDict2.copy(), tempDict1.copy()
        merged_dicts.update(b)
        return merged_dicts

    @staticmethod
    def merge_lists(list1: List[Any], list2: List[Any]) -> List[Any]:
        """Merges two lists."""
        return sorted(list(set(list1 + list2)))

    @staticmethod
    def merge_lists_of_dicts(
        dict_list1: List[Dict],
        dict_list2: List[Dict],
        override_existing_values: bool = False,
    ) -> List[Dict]:
        """Merges two dict lists."""
        dict1 = {
            (sorted(list(i.keys()))[0] if isinstance(i, dict) else i): i
            for i in dict_list1
        }
        dict2 = {
            (sorted(list(i.keys()))[0] if isinstance(i, dict) else i): i
            for i in dict_list2
        }
        merged_dicts = Domain.merge_dicts(dict1, dict2, override_existing_values)
        return list(merged_dicts.values())

    @staticmethod
    def collect_slots(slot_dict: Dict[Text, Any]) -> List[Slot]:
        """Collects a list of slots from a dictionary."""
        slots = []
        # make a copy to not alter the input dictionary
        slot_dict = copy.deepcopy(slot_dict)
        # Don't sort the slots, see https://github.com/RasaHQ/rasa-x/issues/3900
        for slot_name in slot_dict:
            slot_type = slot_dict[slot_name].pop("type", None)
            slot_class = Slot.resolve_by_type(slot_type)

            slot = slot_class(slot_name, **slot_dict[slot_name])
            slots.append(slot)
        return slots

    @staticmethod
    def _transform_intent_properties_for_internal_use(
        intent: Dict[Text, Any],
        entities: List[Text],
        roles: Dict[Text, List[Text]],
        groups: Dict[Text, List[Text]],
    ) -> Dict[Text, Any]:
        """Transforms the intent's parameters in a format suitable for internal use.

        When an intent is retrieved from the `domain.yml` file, it contains two
        parameters, the `use_entities` and the `ignore_entities` parameter. With
        the values of these two parameters the Domain class is updated, a new
        parameter is added to the intent called `used_entities` and the two
        previous parameters are deleted. This happens because internally only the
        parameter `used_entities` is needed to list all the entities that should be
        used for this intent.

        Args:
            intent: The intent as retrieved from the `domain.yml` file thus having two
                parameters, the `use_entities` and the `ignore_entities` parameter.
            entities: All entities as provided by a domain file.
            roles: All roles for entities as provided by a domain file.
            groups: All groups for entities as provided by a domain file.

        Returns:
            The intent with the new format thus having only one parameter called
            `used_entities` since this is the expected format of the intent
            when used internally.
        """
        name, properties = list(intent.items())[0]

        if properties:
            properties.setdefault(USE_ENTITIES_KEY, True)
        else:
            raise InvalidDomain(
                f"In the `domain.yml` file, the intent '{name}' cannot have value of"
                f" `{type(properties)}`. If you have placed a ':' character after the"
                f" intent's name without adding any additional parameters to this"
                f" intent then you would need to remove the ':' character. Please see"
                f" {rasa.shared.constants.DOCS_URL_DOMAINS} for more information on how"
                f" to correctly add `intents` in the `domain` and"
                f" {rasa.shared.constants.DOCS_URL_INTENTS} for examples on"
                f" when to use the ':' character after an intent's name."
            )

        properties.setdefault(IGNORE_ENTITIES_KEY, [])
        if not properties[USE_ENTITIES_KEY]:  # this covers False, None and []
            properties[USE_ENTITIES_KEY] = []

        # `use_entities` is either a list of explicitly included entities
        # or `True` if all should be included
        # if the listed entities have a role or group label, concatenate the entity
        # label with the corresponding role or group label to make sure roles and
        # groups can also influence the dialogue predictions
        if properties[USE_ENTITIES_KEY] is True:
            included_entities = set(entities)
            included_entities.update(Domain.concatenate_entity_labels(roles))
            included_entities.update(Domain.concatenate_entity_labels(groups))
        else:
            included_entities = set(properties[USE_ENTITIES_KEY])
            for entity in list(included_entities):
                included_entities.update(
                    Domain.concatenate_entity_labels(roles, entity)
                )
                included_entities.update(
                    Domain.concatenate_entity_labels(groups, entity)
                )
        excluded_entities = set(properties[IGNORE_ENTITIES_KEY])
        for entity in list(excluded_entities):
            excluded_entities.update(Domain.concatenate_entity_labels(roles, entity))
            excluded_entities.update(Domain.concatenate_entity_labels(groups, entity))
        used_entities = list(included_entities - excluded_entities)
        used_entities.sort()

        # Only print warning for ambiguous configurations if entities were included
        # explicitly.
        explicitly_included = isinstance(properties[USE_ENTITIES_KEY], list)
        ambiguous_entities = included_entities.intersection(excluded_entities)
        if explicitly_included and ambiguous_entities:
            rasa.shared.utils.io.raise_warning(
                f"Entities: '{ambiguous_entities}' are explicitly included and"
                f" excluded for intent '{name}'."
                f"Excluding takes precedence in this case. "
                f"Please resolve that ambiguity.",
                docs=f"{DOCS_URL_DOMAINS}",
            )

        properties[USED_ENTITIES_KEY] = used_entities
        del properties[USE_ENTITIES_KEY]
        del properties[IGNORE_ENTITIES_KEY]

        return intent

    @rasa.shared.utils.common.lazy_property
    def retrieval_intents(self) -> List[Text]:
        """List retrieval intents present in the domain."""
        return [
            intent
            for intent in self.intent_properties
            if self.intent_properties[intent].get(IS_RETRIEVAL_INTENT_KEY)
        ]

    @classmethod
    def collect_entity_properties(
        cls, domain_entities: List[Union[Text, Dict[Text, Any]]]
    ) -> Tuple[List[Text], Dict[Text, List[Text]], Dict[Text, List[Text]]]:
        """Get entity properties for a domain from what is provided by a domain file.

        Args:
            domain_entities: The entities as provided by a domain file.

        Returns:
            A list of entity names.
            A dictionary of entity names to roles.
            A dictionary of entity names to groups.
        """
        entities: List[Text] = []
        roles: Dict[Text, List[Text]] = {}
        groups: Dict[Text, List[Text]] = {}
        for entity in domain_entities:
            if isinstance(entity, str):
                entities.append(entity)
            elif isinstance(entity, dict):
                for _entity, sub_labels in entity.items():
                    entities.append(_entity)
                    if sub_labels:
                        if ENTITY_ROLES_KEY in sub_labels:
                            roles[_entity] = sub_labels[ENTITY_ROLES_KEY]
                        if ENTITY_GROUPS_KEY in sub_labels:
                            groups[_entity] = sub_labels[ENTITY_GROUPS_KEY]
                    else:
                        raise InvalidDomain(
                            f"In the `domain.yml` file, the entity '{_entity}' cannot"
                            f" have value of `{type(sub_labels)}`. If you have placed a"
                            f" ':' character after the entity `{_entity}` without"
                            f" adding any additional parameters to this entity then you"
                            f" would need to remove the ':' character. Please see"
                            f" {rasa.shared.constants.DOCS_URL_DOMAINS} for more"
                            f" information on how to correctly add `entities` in the"
                            f" `domain` and {rasa.shared.constants.DOCS_URL_ENTITIES}"
                            f" for examples on when to use the ':' character after an"
                            f" entity's name."
                        )
            else:
                raise InvalidDomain(
                    f"Invalid domain. Entity is invalid, type of entity '{entity}' "
                    f"not supported: '{type(entity).__name__}'"
                )

        return entities, roles, groups

    @classmethod
    def collect_intent_properties(
        cls,
        intents: List[Union[Text, Dict[Text, Any]]],
        entities: List[Text],
        roles: Dict[Text, List[Text]],
        groups: Dict[Text, List[Text]],
    ) -> Dict[Text, Dict[Text, Union[bool, List]]]:
        """Get intent properties for a domain from what is provided by a domain file.

        Args:
            intents: The intents as provided by a domain file.
            entities: All entities as provided by a domain file.
            roles: The roles of entities as provided by a domain file.
            groups: The groups of entities as provided by a domain file.

        Returns:
            The intent properties to be stored in the domain.
        """
        # make a copy to not alter the input argument
        intents = copy.deepcopy(intents)
        intent_properties = {}
        duplicates = set()

        for intent in intents:
            intent_name, properties = cls._intent_properties(
                intent, entities, roles, groups
            )

            if intent_name in intent_properties.keys():
                duplicates.add(intent_name)

            intent_properties.update(properties)

        if duplicates:
            raise InvalidDomain(
                f"Intents are not unique! Found multiple intents "
                f"with name(s) {sorted(duplicates)}. "
                f"Either rename or remove the duplicate ones."
            )

        cls._add_default_intents(intent_properties, entities, roles, groups)

        return intent_properties

    @classmethod
    def _intent_properties(
        cls,
        intent: Union[Text, Dict[Text, Any]],
        entities: List[Text],
        roles: Dict[Text, List[Text]],
        groups: Dict[Text, List[Text]],
    ) -> Tuple[Text, Dict[Text, Any]]:
        if not isinstance(intent, dict):
            intent_name = intent
            intent = {intent_name: {USE_ENTITIES_KEY: True, IGNORE_ENTITIES_KEY: []}}
        else:
            intent_name = list(intent.keys())[0]

        return (
            intent_name,
            cls._transform_intent_properties_for_internal_use(
                intent, entities, roles, groups
            ),
        )

    @classmethod
    def _add_default_intents(
        cls,
        intent_properties: Dict[Text, Dict[Text, Union[bool, List]]],
        entities: List[Text],
        roles: Optional[Dict[Text, List[Text]]],
        groups: Optional[Dict[Text, List[Text]]],
    ) -> None:
        for intent_name in rasa.shared.core.constants.DEFAULT_INTENTS:
            if intent_name not in intent_properties:
                _, properties = cls._intent_properties(
                    intent_name, entities, roles, groups
                )
                intent_properties.update(properties)

    def __init__(
        self,
        intents: Union[Set[Text], List[Text], List[Dict[Text, Any]]],
        entities: List[Union[Text, Dict[Text, Any]]],
        slots: List[Slot],
        responses: Dict[Text, List[Dict[Text, Any]]],
        action_names: List[Text],
        forms: Union[Dict[Text, Any], List[Text]],
        action_texts: Optional[List[Text]] = None,
        store_entities_as_slots: bool = True,
        session_config: SessionConfig = SessionConfig.default(),
        duplicates: Optional[Dict[Text, List[Text]]] = None,
    ) -> None:
        """Creates a `Domain`.

        Args:
            intents: Intent labels.
            entities: The names of entities which might be present in user messages.
            slots: Slots to store information during the conversation.
            responses: Bot responses. If an action with the same name is executed, it
                will send the matching response to the user.
            action_names: Names of custom actions.
            forms: Form names and their slot mappings.
            action_texts: End-to-End bot utterances from end-to-end stories.
            store_entities_as_slots: If `True` Rasa will automatically create `SlotSet`
                events for entities if there are slots with the same name as the entity.
            session_config: Configuration for conversation sessions. Conversations are
                restarted at the end of a session.
            duplicates: A dictionary where keys are `intents`, `slots`, `forms` and
                `responses` and values are lists of duplicated entries of a
                 corresponding type when the domain is built from multiple files.
        """
        self.entities, self.roles, self.groups = self.collect_entity_properties(
            entities
        )
        self.intent_properties = self.collect_intent_properties(
            intents, self.entities, self.roles, self.groups
        )
        self.overridden_default_intents = self._collect_overridden_default_intents(
            intents
        )

        self.form_names, self.forms, overridden_form_actions = self._initialize_forms(
            forms
        )
        action_names += overridden_form_actions

        self.responses = responses

        self.action_texts = action_texts or []
        self.session_config = session_config
        self.duplicates = duplicates

        self._custom_actions = action_names

        # only includes custom actions and utterance actions
        self.user_actions = self._combine_with_responses(action_names, responses)

        # includes all action names (custom, utterance, default actions and forms)
        # and action texts from end-to-end bot utterances
        self.action_names_or_texts = (
            self._combine_user_with_default_actions(self.user_actions)
            + [
                form_name
                for form_name in self.form_names
                if form_name not in self._custom_actions
            ]
            + self.action_texts
        )

        self._user_slots = copy.copy(slots)
        self.slots = slots
        self._add_default_slots()
        self.store_entities_as_slots = store_entities_as_slots
        self._check_domain_sanity()

    def __deepcopy__(self, memo: Optional[Dict[int, Any]]) -> "Domain":
        """Enables making a deep copy of the `Domain` using `copy.deepcopy`.

        See https://docs.python.org/3/library/copy.html#copy.deepcopy
        for more implementation.

        Args:
            memo: Optional dictionary of objects already copied during the current
            copying pass.

        Returns:
            A deep copy of the current domain.
        """
        domain_dict = self.as_dict()
        return self.__class__.from_dict(copy.deepcopy(domain_dict, memo))

    def count_conditional_response_variations(self) -> int:
        """Returns count of conditional response variations."""
        count = 0
        for response_variations in self.responses.values():
            for variation in response_variations:
                if RESPONSE_CONDITION in variation:
                    count += 1

        return count

    @staticmethod
    def _collect_overridden_default_intents(
        intents: Union[Set[Text], List[Text], List[Dict[Text, Any]]]
    ) -> List[Text]:
        """Collects the default intents overridden by the user.

        Args:
            intents: User-provided intents.

        Returns:
            User-defined intents that are default intents.
        """
        intent_names: Set[Text] = {
            list(intent.keys())[0] if isinstance(intent, dict) else intent
            for intent in intents
        }
        return sorted(
            intent_names.intersection(set(rasa.shared.core.constants.DEFAULT_INTENTS))
        )

    @staticmethod
    def _initialize_forms(
        forms: Dict[Text, Any]
    ) -> Tuple[List[Text], Dict[Text, Any], List[Text]]:
        """Retrieves the initial values for the Domain's form fields.

        Args:
            forms: Parsed content of the `forms` section in the domain.

        Returns:
            The form names, a mapping of form names and required slots, and custom
            actions.
            Returning custom actions for each forms means that Rasa Open Source should
            not use the default `FormAction` for the forms, but rather a custom action
            for it. This can e.g. be used to run the deprecated Rasa Open Source 1
            `FormAction` which is implemented in the Rasa SDK.
        """
        for form_name, form_data in forms.items():
            if form_data is not None and REQUIRED_SLOTS_KEY not in form_data:
                forms[form_name] = {REQUIRED_SLOTS_KEY: form_data}
        return list(forms.keys()), forms, []

    def __hash__(self) -> int:
        """Returns a unique hash for the domain."""
        return int(self.fingerprint(), 16)

    def fingerprint(self) -> Text:
        """Returns a unique hash for the domain which is stable across python runs.

        Returns:
            fingerprint of the domain
        """
        self_as_dict = self.as_dict()
        self_as_dict[
            KEY_INTENTS
        ] = rasa.shared.utils.common.sort_list_of_dicts_by_first_key(
            self_as_dict[KEY_INTENTS]
        )
        self_as_dict[KEY_ACTIONS] = self.action_names_or_texts
        return rasa.shared.utils.io.get_dictionary_fingerprint(self_as_dict)

    @rasa.shared.utils.common.lazy_property
    def user_actions_and_forms(self) -> List[Text]:
        """Returns combination of user actions and forms."""
        return self.user_actions + self.form_names

    @rasa.shared.utils.common.lazy_property
    def num_actions(self) -> int:
        """Returns the number of available actions."""
        # noinspection PyTypeChecker
        return len(self.action_names_or_texts)

    @rasa.shared.utils.common.lazy_property
    def num_states(self) -> int:
        """Number of used input states for the action prediction."""
        return len(self.input_states)

    @rasa.shared.utils.common.lazy_property
    def retrieval_intent_responses(self) -> Dict[Text, List[Dict[Text, Any]]]:
        """Return only the responses which are defined for retrieval intents."""
        return dict(
            filter(
                lambda intent_response: self.is_retrieval_intent_response(
                    intent_response
                ),
                self.responses.items(),
            )
        )

    @staticmethod
    def is_retrieval_intent_response(
        response: Tuple[Text, List[Dict[Text, Any]]]
    ) -> bool:
        """Check if the response is for a retrieval intent.

        These responses have a `/` symbol in their name. Use that to filter them from
        the rest.
        """
        return RESPONSE_IDENTIFIER_DELIMITER in response[0]

    def _add_default_slots(self) -> None:
        """Sets up the default slots and slot values for the domain."""
        self._add_requested_slot()
        self._add_knowledge_base_slots()
        self._add_categorical_slot_default_value()
        self._add_session_metadata_slot()

    def _add_categorical_slot_default_value(self) -> None:
        """Add a default value to all categorical slots.

        All unseen values found for the slot will be mapped to this default value
        for featurization.
        """
        for slot in [s for s in self.slots if isinstance(s, CategoricalSlot)]:
            slot.add_default_value()

    def _add_requested_slot(self) -> None:
        """Add a slot called `requested_slot` to the list of slots.

        The value of this slot will hold the name of the slot which the user
        needs to fill in next (either explicitly or implicitly) as part of a form.
        """
        if self.form_names and rasa.shared.core.constants.REQUESTED_SLOT not in [
            slot.name for slot in self.slots
        ]:
            self.slots.append(
                TextSlot(
                    rasa.shared.core.constants.REQUESTED_SLOT,
                    mappings=[],
                    influence_conversation=False,
                )
            )

    def _add_knowledge_base_slots(self) -> None:
        """Add slots for the knowledge base action to slots.

        Slots are only added if the default knowledge base action name is present.

        As soon as the knowledge base action is not experimental anymore, we should
        consider creating a new section in the domain file dedicated to knowledge
        base slots.
        """
        if (
            rasa.shared.core.constants.DEFAULT_KNOWLEDGE_BASE_ACTION
            in self.action_names_or_texts
        ):
            logger.warning(
                "You are using an experiential feature: Action '{}'!".format(
                    rasa.shared.core.constants.DEFAULT_KNOWLEDGE_BASE_ACTION
                )
            )
            slot_names = [slot.name for slot in self.slots]
            knowledge_base_slots = [
                rasa.shared.core.constants.SLOT_LISTED_ITEMS,
                rasa.shared.core.constants.SLOT_LAST_OBJECT,
                rasa.shared.core.constants.SLOT_LAST_OBJECT_TYPE,
            ]
            for slot in knowledge_base_slots:
                if slot not in slot_names:
                    self.slots.append(
                        TextSlot(slot, mappings=[], influence_conversation=False)
                    )

    def _add_session_metadata_slot(self) -> None:
        self.slots.append(
            AnySlot(rasa.shared.core.constants.SESSION_START_METADATA_SLOT, mappings=[])
        )

    def index_for_action(self, action_name: Text) -> int:
        """Looks up which action index corresponds to this action name."""
        try:
            return self.action_names_or_texts.index(action_name)
        except ValueError:
            self.raise_action_not_found_exception(action_name)

    def raise_action_not_found_exception(self, action_name_or_text: Text) -> NoReturn:
        """Raises exception if action name or text not part of the domain or stories.

        Args:
            action_name_or_text: Name of an action or its text in case it's an
                end-to-end bot utterance.

        Raises:
            ActionNotFoundException: If `action_name_or_text` are not part of this
                domain.
        """
        action_names = "\n".join([f"\t - {a}" for a in self.action_names_or_texts])
        raise ActionNotFoundException(
            f"Cannot access action '{action_name_or_text}', "
            f"as that name is not a registered "
            f"action for this domain. "
            f"Available actions are: \n{action_names}"
        )

    # noinspection PyTypeChecker
    @rasa.shared.utils.common.lazy_property
    def slot_states(self) -> List[Text]:
        """Returns all available slot state strings."""

        return [
            f"{slot.name}_{feature_index}"
            for slot in self.slots
            for feature_index in range(0, slot.feature_dimensionality())
        ]

    # noinspection PyTypeChecker
    @rasa.shared.utils.common.lazy_property
    def entity_states(self) -> List[Text]:
        """Returns all available entity state strings."""

        entity_states = copy.deepcopy(self.entities)
        entity_states.extend(Domain.concatenate_entity_labels(self.roles))
        entity_states.extend(Domain.concatenate_entity_labels(self.groups))

        return entity_states

    @staticmethod
    def concatenate_entity_labels(
        entity_labels: Dict[Text, List[Text]], entity: Optional[Text] = None
    ) -> List[Text]:
        """Concatenates the given entity labels with their corresponding sub-labels.

        If a specific entity label is given, only this entity label will be
        concatenated with its corresponding sub-labels.

        Args:
            entity_labels: A map of an entity label to its sub-label list.
            entity: If present, only this entity will be considered.

        Returns:
            A list of labels.
        """
        if entity is not None and entity not in entity_labels:
            return []

        if entity:
            return [
                f"{entity}"
                f"{rasa.shared.core.constants.ENTITY_LABEL_SEPARATOR}"
                f"{sub_label}"
                for sub_label in entity_labels[entity]
            ]

        return [
            f"{entity_label}"
            f"{rasa.shared.core.constants.ENTITY_LABEL_SEPARATOR}"
            f"{entity_sub_label}"
            for entity_label, entity_sub_labels in entity_labels.items()
            for entity_sub_label in entity_sub_labels
        ]

    @rasa.shared.utils.common.lazy_property
    def input_state_map(self) -> Dict[Text, int]:
        """Provide a mapping from state names to indices."""
        return {f: i for i, f in enumerate(self.input_states)}

    @rasa.shared.utils.common.lazy_property
    def input_states(self) -> List[Text]:
        """Returns all available states."""
        return (
            self.intents
            + self.entity_states
            + self.slot_states
            + self.action_names_or_texts
            + self.form_names
        )

    def _get_featurized_entities(self, latest_message: UserUttered) -> Set[Text]:
        """Gets the names of all entities that are present and wanted in the message.

        Wherever an entity has a role or group specified as well, an additional role-
        or group-specific entity name is added.
        """
        intent_name = latest_message.intent.get(INTENT_NAME_KEY)
        intent_config = self.intent_config(intent_name)
        entities = latest_message.entities

        # If Entity Roles and Groups is used, we also need to make sure the roles and
        # groups get featurized. We concatenate the entity label with the role/group
        # label using a special separator to make sure that the resulting label is
        # unique (as you can have the same role/group label for different entities).
        entity_names_basic = set(
            entity["entity"] for entity in entities if "entity" in entity.keys()
        )
        entity_names_roles = set(
            f"{entity['entity']}"
            f"{rasa.shared.core.constants.ENTITY_LABEL_SEPARATOR}{entity['role']}"
            for entity in entities
            if "entity" in entity.keys() and "role" in entity.keys()
        )
        entity_names_groups = set(
            f"{entity['entity']}"
            f"{rasa.shared.core.constants.ENTITY_LABEL_SEPARATOR}{entity['group']}"
            for entity in entities
            if "entity" in entity.keys() and "group" in entity.keys()
        )
        entity_names = entity_names_basic.union(entity_names_roles, entity_names_groups)

        # the USED_ENTITIES_KEY of an intent also contains the entity labels and the
        # concatenated entity labels with their corresponding roles and groups labels
        wanted_entities = set(intent_config.get(USED_ENTITIES_KEY, entity_names))

        return entity_names.intersection(wanted_entities)

    def _get_user_sub_state(
        self, tracker: "DialogueStateTracker"
    ) -> Dict[Text, Union[None, Text, List[Optional[Text]], Tuple[str, ...]]]:
        """Turns latest UserUttered event into a substate.

        The substate will contain intent, text, and entities (if any are present).

        Args:
            tracker: dialog state tracker containing the dialog so far
        Returns:
            a dictionary containing intent, text and set entities
        """
        # proceed with values only if the user of a bot have done something
        # at the previous step i.e., when the state is not empty.
        latest_message = tracker.latest_message
        if not latest_message or latest_message.is_empty():
            return {}

        sub_state: Dict[
            Text, Union[None, Text, List[Optional[Text]], Tuple[str, ...]]
        ] = latest_message.as_sub_state()

        # Filter entities based on intent config. We need to convert the set into a
        # tuple because sub_state will be later transformed into a frozenset (so it can
        # be hashed for deduplication).
        entities = tuple(
            self._get_featurized_entities(latest_message).intersection(
                set(sub_state.get(ENTITIES, ()))
            )
        )
        # Sort entities so that any derived state representation is consistent across
        # runs and invariant to the order in which the entities for an utterance are
        # listed in data files.
        entities = tuple(sorted(entities))

        if entities:
            sub_state[ENTITIES] = entities
        else:
            sub_state.pop(ENTITIES, None)

        return sub_state

    @staticmethod
    def _get_slots_sub_state(
        tracker: "DialogueStateTracker", omit_unset_slots: bool = False
    ) -> Dict[Text, Union[Text, Tuple[float]]]:
        """Sets all set slots with the featurization of the stored value.

        Args:
            tracker: dialog state tracker containing the dialog so far
            omit_unset_slots: If `True` do not include the initial values of slots.

        Returns:
            a mapping of slot names to their featurization
        """
        slots: Dict[Text, Union[Text, Tuple[float]]] = {}
        for slot_name, slot in tracker.slots.items():
            # If the slot doesn't influence conversations, slot.as_feature() will return
            # a result that evaluates to False, meaning that the slot shouldn't be
            # included in featurised sub-states.
            # Note that this condition checks if the slot itself is None. An unset slot
            # will be a Slot object and its `value` attribute will be None.
            if slot is not None and slot.as_feature():
                if omit_unset_slots and not slot.has_been_set:
                    continue
                if slot.value == rasa.shared.core.constants.SHOULD_NOT_BE_SET:
                    slots[slot_name] = rasa.shared.core.constants.SHOULD_NOT_BE_SET
                elif any(slot.as_feature()):
                    # Only include slot in featurised sub-state if the slot is not
                    # unset, i.e. is set to some actual value and has been successfully
                    # featurized, and hence has at least one non-zero feature.
                    slots[slot_name] = tuple(slot.as_feature())
        return slots

    @staticmethod
    def _get_prev_action_sub_state(
        tracker: "DialogueStateTracker",
    ) -> Optional[Dict[Text, Text]]:
        """Turn the previous taken action into a state name.

        Args:
            tracker: dialog state tracker containing the dialog so far
        Returns:
            a dictionary with the information on latest action
        """
        return tracker.latest_action

    @staticmethod
    def _get_active_loop_sub_state(tracker: "DialogueStateTracker") -> Dict[Text, Text]:
        """Turn tracker's active loop into a state name.

        Args:
            tracker: dialog state tracker containing the dialog so far
        Returns:
            a dictionary mapping "name" to active loop name if present
        """
        # we don't use tracker.active_loop_name
        # because we need to keep should_not_be_set
        active_loop: Optional[Text] = tracker.active_loop.get(
            rasa.shared.core.constants.LOOP_NAME
        )
        if active_loop:
            return {rasa.shared.core.constants.LOOP_NAME: active_loop}
        else:
            return {}

    @staticmethod
    def _clean_state(state: State) -> State:
        return {
            state_type: sub_state
            for state_type, sub_state in state.items()
            if sub_state
        }

    def get_active_state(
        self, tracker: "DialogueStateTracker", omit_unset_slots: bool = False
    ) -> State:
        """Given a dialogue tracker, makes a representation of current dialogue state.

        Args:
            tracker: dialog state tracker containing the dialog so far
            omit_unset_slots: If `True` do not include the initial values of slots.

        Returns:
            A representation of the dialogue's current state.
        """
        state = {
            rasa.shared.core.constants.USER: self._get_user_sub_state(tracker),
            rasa.shared.core.constants.SLOTS: self._get_slots_sub_state(
                tracker, omit_unset_slots=omit_unset_slots
            ),
            rasa.shared.core.constants.PREVIOUS_ACTION: self._get_prev_action_sub_state(
                tracker
            ),
            rasa.shared.core.constants.ACTIVE_LOOP: self._get_active_loop_sub_state(
                tracker
            ),
        }
        return self._clean_state(state)

    @staticmethod
    def _remove_rule_only_features(
        state: State, rule_only_data: Optional[Dict[Text, Any]]
    ) -> None:
        if not rule_only_data:
            return

        rule_only_slots = rule_only_data.get(
            rasa.shared.core.constants.RULE_ONLY_SLOTS, []
        )
        rule_only_loops = rule_only_data.get(
            rasa.shared.core.constants.RULE_ONLY_LOOPS, []
        )

        # remove slots which only occur in rules but not in stories
        if rule_only_slots:
            for slot in rule_only_slots:
                state.get(rasa.shared.core.constants.SLOTS, {}).pop(slot, None)
        # remove active loop which only occur in rules but not in stories
        if (
            rule_only_loops
            and state.get(rasa.shared.core.constants.ACTIVE_LOOP, {}).get(
                rasa.shared.core.constants.LOOP_NAME
            )
            in rule_only_loops
        ):
            del state[rasa.shared.core.constants.ACTIVE_LOOP]

    @staticmethod
    def _substitute_rule_only_user_input(state: State, last_ml_state: State) -> None:
        if not rasa.shared.core.trackers.is_prev_action_listen_in_state(state):
            if not last_ml_state.get(rasa.shared.core.constants.USER) and state.get(
                rasa.shared.core.constants.USER
            ):
                del state[rasa.shared.core.constants.USER]
            elif last_ml_state.get(rasa.shared.core.constants.USER):
                state[rasa.shared.core.constants.USER] = last_ml_state[
                    rasa.shared.core.constants.USER
                ]

    def states_for_tracker_history(
        self,
        tracker: "DialogueStateTracker",
        omit_unset_slots: bool = False,
        ignore_rule_only_turns: bool = False,
        rule_only_data: Optional[Dict[Text, Any]] = None,
    ) -> List[State]:
        """List of states for each state of the trackers history.

        Args:
            tracker: Dialogue state tracker containing the dialogue so far.
            omit_unset_slots: If `True` do not include the initial values of slots.
            ignore_rule_only_turns: If True ignore dialogue turns that are present
                only in rules.
            rule_only_data: Slots and loops,
                which only occur in rules but not in stories.

        Return:
            A list of states.
        """
        states = []
        last_ml_action_sub_state = None
        turn_was_hidden = False
        for tr, hide_rule_turn in tracker.generate_all_prior_trackers():
            if ignore_rule_only_turns:
                # remember previous ml action based on the last non hidden turn
                # we need this to override previous action in the ml state
                if not turn_was_hidden:
                    last_ml_action_sub_state = self._get_prev_action_sub_state(tr)

                # followup action or happy path loop prediction
                # don't change the fact whether dialogue turn should be hidden
                if (
                    not tr.followup_action
                    and not tr.latest_action_name == tr.active_loop_name
                ):
                    turn_was_hidden = hide_rule_turn

                if turn_was_hidden:
                    continue

            state = self.get_active_state(tr, omit_unset_slots=omit_unset_slots)

            if ignore_rule_only_turns:
                # clean state from only rule features
                self._remove_rule_only_features(state, rule_only_data)
                # make sure user input is the same as for previous state
                # for non action_listen turns
                if states:
                    self._substitute_rule_only_user_input(state, states[-1])
                # substitute previous rule action with last_ml_action_sub_state
                if last_ml_action_sub_state:
                    state[
                        rasa.shared.core.constants.PREVIOUS_ACTION
                    ] = last_ml_action_sub_state

            states.append(self._clean_state(state))

        return states

    def slots_for_entities(self, entities: List[Dict[Text, Any]]) -> List[SlotSet]:
        """Creates slot events for entities if from_entity mapping matches.

        Args:
            entities: The list of entities.

        Returns:
            A list of `SlotSet` events.
        """
        if self.store_entities_as_slots:
            slot_events = []

            for slot in self.slots:
                matching_entities = []

                for mapping in slot.mappings:
                    if mapping[MAPPING_TYPE] != str(
                        SlotMappingType.FROM_ENTITY
                    ) or mapping.get(MAPPING_CONDITIONS):
                        continue

                    for entity in entities:
                        if (
                            entity.get(ENTITY_ATTRIBUTE_TYPE)
                            == mapping.get(ENTITY_ATTRIBUTE_TYPE)
                            and entity.get(ENTITY_ATTRIBUTE_ROLE)
                            == mapping.get(ENTITY_ATTRIBUTE_ROLE)
                            and entity.get(ENTITY_ATTRIBUTE_GROUP)
                            == mapping.get(ENTITY_ATTRIBUTE_GROUP)
                        ):
                            matching_entities.append(entity.get("value"))

                if matching_entities:
                    if isinstance(slot, ListSlot):
                        slot_events.append(SlotSet(slot.name, matching_entities))
                    else:
                        slot_events.append(SlotSet(slot.name, matching_entities[-1]))

            return slot_events
        else:
            return []

    def persist_specification(self, model_path: Text) -> None:
        """Persist the domain specification to storage."""
        domain_spec_path = os.path.join(model_path, "domain.json")
        rasa.shared.utils.io.create_directory_for_file(domain_spec_path)

        metadata = {"states": self.input_states}
        rasa.shared.utils.io.dump_obj_as_json_to_file(domain_spec_path, metadata)

    @classmethod
    def load_specification(cls, path: Text) -> Dict[Text, Any]:
        """Load a domains specification from a dumped model directory."""
        metadata_path = os.path.join(path, "domain.json")

        return json.loads(rasa.shared.utils.io.read_file(metadata_path))

    def compare_with_specification(self, path: Text) -> bool:
        """Compare the domain spec of the current and the loaded domain.

        Throws exception if the loaded domain specification is different
        to the current domain are different.
        """
        loaded_domain_spec = self.load_specification(path)
        states = loaded_domain_spec["states"]

        if set(states) != set(self.input_states):
            missing = ",".join(set(states) - set(self.input_states))
            additional = ",".join(set(self.input_states) - set(states))
            raise InvalidDomain(
                f"Domain specification has changed. "
                f"You MUST retrain the policy. "
                f"Detected mismatch in domain specification. "
                f"The following states have been \n"
                f"\t - removed: {missing} \n"
                f"\t - added:   {additional} "
            )
        else:
            return True

    def _slot_definitions(self) -> Dict[Any, Dict[str, Any]]:
        # Only persist slots defined by the user. We add the default slots on the
        # fly when loading the domain.
        return {slot.name: slot.persistence_info() for slot in self._user_slots}

    def as_dict(self) -> Dict[Text, Any]:
        """Return serialized `Domain`."""
        return {
            "config": {"store_entities_as_slots": self.store_entities_as_slots},
            SESSION_CONFIG_KEY: {
                SESSION_EXPIRATION_TIME_KEY: (
                    self.session_config.session_expiration_time
                ),
                CARRY_OVER_SLOTS_KEY: self.session_config.carry_over_slots,
            },
            KEY_INTENTS: self._transform_intents_for_file(),
            KEY_ENTITIES: self._transform_entities_for_file(),
            KEY_SLOTS: self._slot_definitions(),
            KEY_RESPONSES: self.responses,
            KEY_ACTIONS: self._custom_actions,
            KEY_FORMS: self.forms,
            KEY_E2E_ACTIONS: self.action_texts,
        }

    @staticmethod
    def get_responses_with_multilines(
        responses: Dict[Text, List[Dict[Text, Any]]]
    ) -> Dict[Text, List[Dict[Text, Any]]]:
        """Returns `responses` with preserved multilines in the `text` key.

        Args:
            responses: Original `responses`.

        Returns:
            `responses` with preserved multilines in the `text` key.
        """
        from ruamel.yaml.scalarstring import LiteralScalarString

        final_responses = responses.copy()
        for utter_action, examples in final_responses.items():
            for i, example in enumerate(examples):
                response_text = example.get(KEY_RESPONSES_TEXT, "")
                if not response_text or "\n" not in response_text:
                    continue
                # Has new lines, use `LiteralScalarString`
                final_responses[utter_action][i][
                    KEY_RESPONSES_TEXT
                ] = LiteralScalarString(response_text)

        return final_responses

    def _transform_intents_for_file(
        self,
    ) -> List[Dict[Text, Dict[Text, Union[bool, List[Text]]]]]:
        """Transform intent properties for displaying or writing into a domain file.

        Internally, there is a property `used_entities` that lists all entities to be
        used. In domain files, `use_entities` or `ignore_entities` is used instead to
        list individual entities to ex- or include, because this is easier to read.

        Returns:
            The intent properties as they are used in domain files.
        """
        intent_properties = copy.deepcopy(self.intent_properties)
        sorted_intent_properties = sorted(intent_properties.items())
        intents_for_file = []

        for intent_name, intent_props in sorted_intent_properties:
            if (
                intent_name in rasa.shared.core.constants.DEFAULT_INTENTS
                and intent_name not in self.overridden_default_intents
            ):
                # Default intents should be not dumped with the domain
                continue
            # `use_entities` and `ignore_entities` in the domain file do not consider
            # the role and group labels remove them from the list to make sure to not
            # put them into the domain file
            use_entities = set(
                entity
                for entity in intent_props[USED_ENTITIES_KEY]
                if rasa.shared.core.constants.ENTITY_LABEL_SEPARATOR not in entity
            )
            ignore_entities = set(self.entities) - use_entities
            if len(use_entities) == len(self.entities):
                intent_props[USE_ENTITIES_KEY] = True
            elif len(use_entities) <= len(self.entities) / 2:
                entities = list(use_entities)
                entities.sort()
                intent_props[USE_ENTITIES_KEY] = entities
            else:
                entities = list(ignore_entities)
                entities.sort()
                intent_props[IGNORE_ENTITIES_KEY] = entities
            intent_props.pop(USED_ENTITIES_KEY)
            intents_for_file.append({intent_name: intent_props})

        return intents_for_file

    def _transform_entities_for_file(self) -> List[Union[Text, Dict[Text, Any]]]:
        """Transform entity properties for displaying or writing to a domain file.

        Returns:
            The entity properties as they are used in domain files.
        """
        entities_for_file: List[Union[Text, Dict[Text, Any]]] = []

        for entity in self.entities:
            if entity in self.roles and entity in self.groups:
                entities_for_file.append(
                    {
                        entity: {
                            ENTITY_GROUPS_KEY: self.groups[entity],
                            ENTITY_ROLES_KEY: self.roles[entity],
                        }
                    }
                )
            elif entity in self.roles:
                entities_for_file.append(
                    {entity: {ENTITY_ROLES_KEY: self.roles[entity]}}
                )
            elif entity in self.groups:
                entities_for_file.append(
                    {entity: {ENTITY_GROUPS_KEY: self.groups[entity]}}
                )
            else:
                entities_for_file.append(entity)

        return entities_for_file

    def cleaned_domain(self) -> Dict[Text, Any]:
        """Fetch cleaned domain to display or write into a file.

        The internal `used_entities` property is replaced by `use_entities` or
        `ignore_entities` and redundant keys are replaced with default values
        to make the domain easier readable.

        Returns:
            A cleaned dictionary version of the domain.
        """
        domain_data = self.as_dict()
        # remove e2e actions from domain before we display it
        domain_data.pop(KEY_E2E_ACTIONS, None)

        for idx, intent_info in enumerate(domain_data[KEY_INTENTS]):
            for name, intent in intent_info.items():
                if intent.get(USE_ENTITIES_KEY) is True:
                    del intent[USE_ENTITIES_KEY]
                if not intent.get(IGNORE_ENTITIES_KEY):
                    intent.pop(IGNORE_ENTITIES_KEY, None)
                if len(intent) == 0:
                    domain_data[KEY_INTENTS][idx] = name

        for slot in domain_data[KEY_SLOTS].values():
            if slot["initial_value"] is None:
                del slot["initial_value"]
            if slot["type"].startswith("rasa.shared.core.slots"):
                slot["type"] = Slot.resolve_by_type(slot["type"]).type_name

        if domain_data["config"]["store_entities_as_slots"]:
            del domain_data["config"]["store_entities_as_slots"]

        # clean empty keys
        return {
            key: val
            for key, val in domain_data.items()
            if val != {} and val != [] and val is not None
        }

    def persist(self, filename: Union[Text, Path]) -> None:
        """Write domain to a file."""
        as_yaml = self.as_yaml(clean_before_dump=False)
        rasa.shared.utils.io.write_text_file(as_yaml, filename)

    def persist_clean(self, filename: Union[Text, Path]) -> None:
        """Write cleaned domain to a file."""
        as_yaml = self.as_yaml(clean_before_dump=True)
        rasa.shared.utils.io.write_text_file(as_yaml, filename)

    def as_yaml(self, clean_before_dump: bool = False) -> Text:
        """Dump the `Domain` object as a YAML string.
        This function preserves the orders of the keys in the domain.

        Args:
            clean_before_dump: When set to `True`, this method returns
                               a version of the domain without internal
                               information. Defaults to `False`.
        Returns:
            A string in YAML format representing the domain.
        """
        # setting the `version` key first so that it appears at the top of YAML files
        # thanks to the `should_preserve_key_order` argument
        # of `dump_obj_as_yaml_to_string`
        domain_data: Dict[Text, Any] = {
            KEY_TRAINING_DATA_FORMAT_VERSION: LATEST_TRAINING_DATA_FORMAT_VERSION
        }
        if clean_before_dump:
            domain_data.update(self.cleaned_domain())
        else:
            domain_data.update(self.as_dict())
        if domain_data.get(KEY_RESPONSES, {}):
            domain_data[KEY_RESPONSES] = self.get_responses_with_multilines(
                domain_data[KEY_RESPONSES]
            )

        return rasa.shared.utils.io.dump_obj_as_yaml_to_string(
            domain_data, should_preserve_key_order=True
        )

    def intent_config(self, intent_name: Text) -> Dict[Text, Any]:
        """Return the configuration for an intent."""
        return self.intent_properties.get(intent_name, {})

    @rasa.shared.utils.common.lazy_property
    def intents(self) -> List[Text]:
        """Returns sorted list of intents."""
        return sorted(self.intent_properties.keys())

    @property
    def _slots_for_domain_warnings(self) -> List[Text]:
        """Fetch names of slots that are used in domain warnings.

        Excludes slots which aren't featurized.
        """

        return [slot.name for slot in self._user_slots if slot.influence_conversation]

    @property
    def _actions_for_domain_warnings(self) -> List[Text]:
        """Fetch names of actions that are used in domain warnings.

        Includes user and form actions, but excludes those that are default actions.
        """

        return [
            action
            for action in self.user_actions_and_forms
            if action not in rasa.shared.core.constants.DEFAULT_ACTION_NAMES
        ]

    @staticmethod
    def _get_symmetric_difference(
        domain_elements: Union[List[Text], Set[Text]],
        training_data_elements: Optional[Union[List[Text], Set[Text]]],
    ) -> Dict[Text, Set[Text]]:
        """Get symmetric difference between a set of domain elements and a set of
        training data elements.

        Returns a dictionary containing a list of items found in the `domain_elements`
        but not in `training_data_elements` at key `in_domain`, and a list of items
        found in `training_data_elements` but not in `domain_elements` at key
        `in_training_data_set`.
        """

        if training_data_elements is None:
            training_data_elements = set()

        in_domain_diff = set(domain_elements) - set(training_data_elements)
        in_training_data_diff = set(training_data_elements) - set(domain_elements)

        return {"in_domain": in_domain_diff, "in_training_data": in_training_data_diff}

    @staticmethod
    def _combine_with_responses(
        actions: List[Text], responses: Dict[Text, Any]
    ) -> List[Text]:
        """Combines actions with utter actions listed in responses section."""
        unique_utter_actions = [
            action for action in sorted(list(responses.keys())) if action not in actions
        ]
        return actions + unique_utter_actions

    @staticmethod
    def _combine_user_with_default_actions(user_actions: List[Text]) -> List[Text]:
        # remove all user actions that overwrite default actions
        # this logic is a bit reversed, you'd think that we should remove
        # the action name from the default action names if the user overwrites
        # the action, but there are some locations in the code where we
        # implicitly assume that e.g. "action_listen" is always at location
        # 0 in this array. to keep it that way, we remove the duplicate
        # action names from the users list instead of the defaults
        unique_user_actions = [
            action
            for action in user_actions
            if action not in rasa.shared.core.constants.DEFAULT_ACTION_NAMES
        ]
        return rasa.shared.core.constants.DEFAULT_ACTION_NAMES + unique_user_actions

    def domain_warnings(
        self,
        intents: Optional[Union[List[Text], Set[Text]]] = None,
        entities: Optional[Union[List[Text], Set[Text]]] = None,
        actions: Optional[Union[List[Text], Set[Text]]] = None,
        slots: Optional[Union[List[Text], Set[Text]]] = None,
    ) -> Dict[Text, Dict[Text, Set[Text]]]:
        """Generate domain warnings from intents, entities, actions and slots.

        Returns a dictionary with entries for `intent_warnings`,
        `entity_warnings`, `action_warnings` and `slot_warnings`. Excludes domain slots
        from domain warnings in case they are not featurized.
        """

        intent_warnings = self._get_symmetric_difference(self.intents, intents)
        entity_warnings = self._get_symmetric_difference(self.entities, entities)
        action_warnings = self._get_symmetric_difference(
            self._actions_for_domain_warnings, actions
        )
        slot_warnings = self._get_symmetric_difference(
            self._slots_for_domain_warnings, slots
        )

        return {
            "intent_warnings": intent_warnings,
            "entity_warnings": entity_warnings,
            "action_warnings": action_warnings,
            "slot_warnings": slot_warnings,
        }

    def _check_domain_sanity(self) -> None:
        """Make sure the domain is properly configured.

        If the domain contains any duplicate slots, intents, actions
        or entities, an InvalidDomain error is raised.  This error
        is also raised when intent-action mappings are incorrectly
        named or a response is missing.
        """

        def get_duplicates(my_items: Iterable[Any]) -> List[Any]:
            """Returns a list of duplicate items in my_items."""
            return [
                item
                for item, count in collections.Counter(my_items).items()
                if count > 1
            ]

        def check_mappings(
            intent_properties: Dict[Text, Dict[Text, Union[bool, List]]]
        ) -> List[Tuple[Text, Text]]:
            """Checks whether intent-action mappings use valid action names or texts."""
            incorrect = []
            for intent, properties in intent_properties.items():
                if "triggers" in properties:
                    triggered_action = properties.get("triggers")
                    if triggered_action not in self.action_names_or_texts:
                        incorrect.append((intent, str(triggered_action)))
            return incorrect

        def get_exception_message(
            duplicates: Optional[List[Tuple[List[Text], Text]]] = None,
            mappings: List[Tuple[Text, Text]] = None,
        ) -> Text:
            """Return a message given a list of error locations."""

            message = ""
            if duplicates:
                message += get_duplicate_exception_message(duplicates)
            if mappings:
                if message:
                    message += "\n"
                message += get_mapping_exception_message(mappings)
            return message

        def get_mapping_exception_message(mappings: List[Tuple[Text, Text]]) -> Text:
            """Return a message given a list of duplicates."""

            message = ""
            for name, action_name in mappings:
                if message:
                    message += "\n"
                message += (
                    "Intent '{}' is set to trigger action '{}', which is "
                    "not defined in the domain.".format(name, action_name)
                )
            return message

        def get_duplicate_exception_message(
            duplicates: List[Tuple[List[Text], Text]]
        ) -> Text:
            """Return a message given a list of duplicates."""

            message = ""
            for d, name in duplicates:
                if d:
                    if message:
                        message += "\n"
                    message += (
                        f"Duplicate {name} in domain. "
                        f"These {name} occur more than once in "
                        f"the domain: '{', '.join(d)}'."
                    )
            return message

        duplicate_actions = get_duplicates(self.action_names_or_texts)
        duplicate_slots = get_duplicates([s.name for s in self.slots])
        duplicate_entities = get_duplicates(self.entities)
        incorrect_mappings = check_mappings(self.intent_properties)

        if (
            duplicate_actions
            or duplicate_slots
            or duplicate_entities
            or incorrect_mappings
        ):
            raise InvalidDomain(
                get_exception_message(
                    [
                        (duplicate_actions, KEY_ACTIONS),
                        (duplicate_slots, KEY_SLOTS),
                        (duplicate_entities, KEY_ENTITIES),
                    ],
                    incorrect_mappings,
                )
            )

    @property
    def utterances_for_response(self) -> Set[Text]:
        """Returns utterance set which should have a response.

        Will filter out utterances which are subintent (retrieval intent) types.
        eg. if actions have ['utter_chitchat', 'utter_chitchat/greet'], this
        will only return ['utter_chitchat/greet'] as only that will need a
        response.
        """
        utterances = set()
        subintent_parents = set()
        for action in self.action_names_or_texts:
            if not action.startswith(rasa.shared.constants.UTTER_PREFIX):
                continue
            action_parent_split = action.split(RESPONSE_IDENTIFIER_DELIMITER)
            if len(action_parent_split) == 2:
                action_parent = action_parent_split[0]
                subintent_parents.add(action_parent)
            utterances.add(action)
        return utterances - subintent_parents

    def check_missing_responses(self) -> None:
        """Warn user of utterance names which have no specified response."""
        missing_responses = self.utterances_for_response - set(self.responses)

        for response in missing_responses:
            rasa.shared.utils.io.raise_warning(
                f"Action '{response}' is listed as a "
                f"response action in the domain file, but there is "
                f"no matching response defined. Please check your domain.",
                docs=DOCS_URL_RESPONSES,
            )

    def is_empty(self) -> bool:
        """Check whether the domain is empty."""
        return self.as_dict() == Domain.empty().as_dict()

    @staticmethod
    def is_domain_file(filename: Union[Text, Path]) -> bool:
        """Checks whether the given file path is a Rasa domain file.

        Args:
            filename: Path of the file which should be checked.

        Returns:
            `True` if it's a domain file, otherwise `False`.

        Raises:
            YamlException: if the file seems to be a YAML file (extension) but
                can not be read / parsed.
        """
        from rasa.shared.data import is_likely_yaml_file

        if not is_likely_yaml_file(filename):
            return False

        try:
            content = rasa.shared.utils.io.read_yaml_file(filename)
        except (RasaException, YamlSyntaxException):
            rasa.shared.utils.io.raise_warning(
                message=f"The file {filename} could not be loaded as domain file. "
                + "You can use https://yamlchecker.com/ to validate "
                + "the YAML syntax of your file.",
                category=UserWarning,
            )
            return False

        return any(key in content for key in ALL_DOMAIN_KEYS)

    def required_slots_for_form(self, form_name: Text) -> List[Text]:
        """Retrieve the list of required slot names for a form defined in the domain.

        Args:
            form_name: The name of the form.

        Returns:
            The list of slot names or an empty list if no form was found.
        """
        form = self.forms.get(form_name)
        if form:
            return form[REQUIRED_SLOTS_KEY]

        return []

    def count_slot_mapping_statistics(self) -> Tuple[int, int, int]:
        """Counts the total number of slot mappings and custom slot mappings.

        Returns:
            A triple of integers where the first entry is the total number of mappings,
            the second entry is the total number of custom mappings, and the third entry
            is the total number of mappings which have conditions attached.
        """
        total_mappings = 0
        custom_mappings = 0
        conditional_mappings = 0

        for slot in self.slots:
            total_mappings += len(slot.mappings)
            for mapping in slot.mappings:
                if mapping[MAPPING_TYPE] == str(SlotMappingType.CUSTOM):
                    custom_mappings += 1

                if MAPPING_CONDITIONS in mapping:
                    conditional_mappings += 1

        return (total_mappings, custom_mappings, conditional_mappings)

    def __repr__(self) -> Text:
        """Returns text representation of object."""
        return (
            f"{self.__class__.__name__}: {len(self.action_names_or_texts)} actions, "
            f"{len(self.intent_properties)} intents, {len(self.responses)} responses, "
            f"{len(self.slots)} slots, "
            f"{len(self.entities)} entities, {len(self.form_names)} forms"
        )


def _validate_forms(forms: Union[Dict, List]) -> None:
    if not isinstance(forms, dict):
        raise InvalidDomain("Forms have to be specified as dictionary.")

    for form_name, form_data in forms.items():
        if form_data is None:
            continue

        if not isinstance(form_data, Dict):
            raise InvalidDomain(
                f"The contents of form '{form_name}' were specified "
                f"as '{type(form_data)}'. They need to be specified "
                f"as dictionary. Please see {DOCS_URL_FORMS} "
                f"for more information."
            )

        if IGNORED_INTENTS in form_data and REQUIRED_SLOTS_KEY not in form_data:
            raise InvalidDomain(
                f"If you use the `{IGNORED_INTENTS}` parameter in your form, then "
                f"the keyword `{REQUIRED_SLOTS_KEY}` is required. "
                f"Please see {DOCS_URL_FORMS} for more information."
            )<|MERGE_RESOLUTION|>--- conflicted
+++ resolved
@@ -242,11 +242,7 @@
     @classmethod
     def from_directory(cls, path: Text) -> "Domain":
         """Loads and merges multiple domain files recursively from a directory tree."""
-<<<<<<< HEAD
-        domain = Domain.empty()
-=======
         domain_dict = {}
->>>>>>> 8e1c7fc2
         for root, _, files in os.walk(path, followlinks=True):
             for file in files:
                 full_path = os.path.join(root, file)
@@ -1797,7 +1793,6 @@
             duplicates: List[Tuple[List[Text], Text]]
         ) -> Text:
             """Return a message given a list of duplicates."""
-
             message = ""
             for d, name in duplicates:
                 if d:
