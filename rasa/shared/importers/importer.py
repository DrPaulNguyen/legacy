--- conflicted
+++ resolved
@@ -372,11 +372,7 @@
 
     @rasa.shared.utils.common.cached_method
     async def get_nlu_data(self, language: Optional[Text] = "en") -> TrainingData:
-<<<<<<< HEAD
-        """Update NLU data with responses for retrieval intents defined in the domain."""
-=======
         """Updates NLU data with responses for retrieval intents from domain."""
->>>>>>> ccad4707
         existing_nlu_data = await self._importer.get_nlu_data(language)
         existing_domain = await self._importer.get_domain()
 
