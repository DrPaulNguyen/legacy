--- conflicted
+++ resolved
@@ -206,16 +206,11 @@
 
 
 class FeatureSignature(NamedTuple):
-<<<<<<< HEAD
-    """Stores the number of units, the type (sparse vs dense), and the number of
-    dimensions of features."""
-=======
     """Signature of feature arrays.
 
     Stores the number of units, the type (sparse vs dense), and the number of
     dimensions of features.
     """
->>>>>>> 8ba50d45
 
     is_sparse: bool
     units: Optional[int]
@@ -1087,11 +1082,7 @@
         # the original shape and the original dialogue length is passed on to the model
         # it can be used to transform the 3D tensor back into 4D
 
-<<<<<<< HEAD
-        sum_dialogue_len = sum(
-=======
         combined_dialogue_len = sum(
->>>>>>> 8ba50d45
             len(array_of_dense) for array_of_dense in array_of_array_of_dense
         )
         max_seq_len = max(
@@ -1103,15 +1094,11 @@
         )
 
         data_padded = np.zeros(
-<<<<<<< HEAD
-            [sum_dialogue_len, max_seq_len, array_of_array_of_dense[0][0].shape[-1]],
-=======
             [
                 combined_dialogue_len,
                 max_seq_len,
                 array_of_array_of_dense[0][0].shape[-1],
             ],
->>>>>>> 8ba50d45
             dtype=array_of_array_of_dense[0][0].dtype,
         )
 
@@ -1169,11 +1156,7 @@
         # in case of dialogue data we may have 4 dimensions
         # batch size x dialogue history length x sequence length x number of features
 
-<<<<<<< HEAD
-        # as transformers cannot handle 4D tensors pad and reshape the data
-=======
         # transformers cannot handle 4D tensors, therefore pad and reshape the data
->>>>>>> 8ba50d45
         # so that the resulting tensor is 3D
         # the shape is (sum of dialogue history length for all tensors in the
         # batch x max sequence length x number of features)
@@ -1188,11 +1171,7 @@
                 for array_of_sparse in array_of_array_of_sparse
             ]
 
-<<<<<<< HEAD
-        max_dialogue_len = sum(
-=======
         combined_dialogue_len = sum(
->>>>>>> 8ba50d45
             len(array_of_sparse) for array_of_sparse in array_of_array_of_sparse
         )
         max_seq_len = max(
@@ -1230,11 +1209,7 @@
         )
 
         number_of_features = array_of_array_of_sparse[0][0].shape[-1]
-<<<<<<< HEAD
-        shape = np.array((max_dialogue_len, max_seq_len, number_of_features))
-=======
         shape = np.array((combined_dialogue_len, max_seq_len, number_of_features))
->>>>>>> 8ba50d45
 
         return [
             indices.astype(np.int64),
