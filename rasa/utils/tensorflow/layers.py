import logging
from typing import List, Optional, Text, Tuple, Callable, Union, Any
import tensorflow as tf
import tensorflow_addons as tfa
import rasa.utils.tensorflow.crf
from tensorflow.python.keras.utils import tf_utils
from tensorflow.python.keras import backend as K
from rasa.utils.tensorflow.constants import (
    SOFTMAX,
    MARGIN,
    COSINE,
    INNER,
    LINEAR_NORM,
    CROSS_ENTROPY,
<<<<<<< HEAD
    TRIPLET,
=======
    LABEL,
    LABEL_PAD_ID,
>>>>>>> cb3d66d3
)
from rasa.core.constants import DIALOGUE
from rasa.shared.nlu.constants import (
    FEATURE_TYPE_SENTENCE,
    FEATURE_TYPE_SEQUENCE,
)
from rasa.shared.nlu.constants import (
    TEXT,
    INTENT,
    ACTION_NAME,
    ACTION_TEXT,
)

from rasa.utils.tensorflow.exceptions import TFLayerConfigException
import rasa.utils.tensorflow.layers_utils as layers_utils

logger = logging.getLogger(__name__)

# https://github.com/tensorflow/addons#gpu-and-cpu-custom-ops-1
tfa.options.TF_ADDONS_PY_OPS = True

POSSIBLE_ATTRIBUTES = [
    TEXT,
    INTENT,
    LABEL,
    DIALOGUE,
    ACTION_NAME,
    ACTION_TEXT,
    f"{LABEL}_{ACTION_NAME}",
    f"{LABEL}_{ACTION_TEXT}",
]


class SparseDropout(tf.keras.layers.Dropout):
    """Applies Dropout to the input.

    Dropout consists in randomly setting
    a fraction `rate` of input units to 0 at each update during training time,
    which helps prevent overfitting.

    Arguments:
        rate: Fraction of the input units to drop (between 0 and 1).
    """

    def call(
        self, inputs: tf.SparseTensor, training: Optional[Union[tf.Tensor, bool]] = None
    ) -> tf.SparseTensor:
        """Apply dropout to sparse inputs.

        Arguments:
            inputs: Input sparse tensor (of any rank).
            training: Indicates whether the layer should behave in
                training mode (adding dropout) or in inference mode (doing nothing).

        Returns:
            Output of dropout layer.

        Raises:
            A ValueError if inputs is not a sparse tensor
        """

        if not isinstance(inputs, tf.SparseTensor):
            raise ValueError("Input tensor should be sparse.")

        if training is None:
            training = K.learning_phase()

        def dropped_inputs() -> tf.SparseTensor:
            to_retain_prob = tf.random.uniform(
                tf.shape(inputs.values), 0, 1, inputs.values.dtype
            )
            to_retain = tf.greater_equal(to_retain_prob, self.rate)
            return tf.sparse.retain(inputs, to_retain)

        outputs = tf_utils.smart_cond(
            training, dropped_inputs, lambda: tf.identity(inputs)
        )
        # need to explicitly recreate sparse tensor, because otherwise the shape
        # information will be lost after `retain`
        # noinspection PyProtectedMember
        return tf.SparseTensor(outputs.indices, outputs.values, inputs._dense_shape)


class DenseForSparse(tf.keras.layers.Dense):
    """Dense layer for sparse input tensor.

    Just your regular densely-connected NN layer but for sparse tensors.

    `Dense` implements the operation:
    `output = activation(dot(input, kernel) + bias)`
    where `activation` is the element-wise activation function
    passed as the `activation` argument, `kernel` is a weights matrix
    created by the layer, and `bias` is a bias vector created by the layer
    (only applicable if `use_bias` is `True`).

    Note: If the input to the layer has a rank greater than 2, then
    it is flattened prior to the initial dot product with `kernel`.

    Arguments:
        units: Positive integer, dimensionality of the output space.
            activation: Activation function to use.
            If you don't specify anything, no activation is applied
            (ie. "linear" activation: `a(x) = x`).
        use_bias: Indicates whether the layer uses a bias vector.
        kernel_initializer: Initializer for the `kernel` weights matrix.
        bias_initializer: Initializer for the bias vector.
        reg_lambda: regularization factor
        bias_regularizer: Regularizer function applied to the bias vector.
        activity_regularizer: Regularizer function applied to
            the output of the layer (its "activation")..
        kernel_constraint: Constraint function applied to
            the `kernel` weights matrix.
        bias_constraint: Constraint function applied to the bias vector.

    Input shape:
        N-D tensor with shape: `(batch_size, ..., input_dim)`.
        The most common situation would be
        a 2D input with shape `(batch_size, input_dim)`.

    Output shape:
        N-D tensor with shape: `(batch_size, ..., units)`.
        For instance, for a 2D input with shape `(batch_size, input_dim)`,
        the output would have shape `(batch_size, units)`.
    """

    def __init__(self, reg_lambda: float = 0, **kwargs: Any) -> None:
        if reg_lambda > 0:
            regularizer = tf.keras.regularizers.l2(reg_lambda)
        else:
            regularizer = None

        super().__init__(kernel_regularizer=regularizer, **kwargs)

    def get_units(self) -> int:
        """Returns number of output units."""
        return self.units

    def get_kernel(self) -> tf.Tensor:
        """Returns kernel tensor."""
        return self.kernel

    def get_bias(self) -> Union[tf.Tensor, None]:
        """Returns bias tensor."""
        if self.use_bias:
            return self.bias
        return None

    def get_feature_type(self) -> Union[Text, None]:
        """Returns a feature type of the data that's fed to the layer.

        In order to correctly return a feature type, the function heavily relies
        on the name of `DenseForSparse` layer to contain the feature type.
        Acceptable values of feature types are `FEATURE_TYPE_SENTENCE`
        and `FEATURE_TYPE_SEQUENCE`.

        Returns:
            feature type of dense layer.
        """
        for feature_type in [FEATURE_TYPE_SENTENCE, FEATURE_TYPE_SEQUENCE]:
            if feature_type in self.name:
                return feature_type
        return None

    def get_attribute(self) -> Union[Text, None]:
        """Returns the attribute for which this layer was constructed.

        For example: TEXT, LABEL, etc.

        In order to correctly return an attribute, the function heavily relies
        on the name of `DenseForSparse` layer being in the following format:
        f"sparse_to_dense.{attribute}_{feature_type}".

        Returns:
            attribute of the layer.
        """
        metadata = self.name.split(".")
        if len(metadata) > 1:
            attribute_splits = metadata[1].split("_")[:-1]
            attribute = "_".join(attribute_splits)
            if attribute in POSSIBLE_ATTRIBUTES:
                return attribute
        return None

    def call(self, inputs: tf.SparseTensor) -> tf.Tensor:
        """Apply dense layer to sparse inputs.

        Arguments:
            inputs: Input sparse tensor (of any rank).

        Returns:
            Output of dense layer.

        Raises:
            A ValueError if inputs is not a sparse tensor
        """
        if not isinstance(inputs, tf.SparseTensor):
            raise ValueError("Input tensor should be sparse.")

        # outputs will be 2D
        outputs = tf.sparse.sparse_dense_matmul(
            tf.sparse.reshape(inputs, [-1, tf.shape(inputs)[-1]]), self.kernel
        )

        if len(inputs.shape) == 3:
            # reshape back
            outputs = tf.reshape(
                outputs, (tf.shape(inputs)[0], tf.shape(inputs)[1], self.units)
            )

        if self.use_bias:
            outputs = tf.nn.bias_add(outputs, self.bias)
        if self.activation is not None:
            return self.activation(outputs)
        return outputs


class RandomlyConnectedDense(tf.keras.layers.Dense):
    """Layer with dense ouputs that are connected to a random subset of inputs.

    `RandomlyConnectedDense` implements the operation:
    `output = activation(dot(input, kernel) + bias)`
    where `activation` is the element-wise activation function
    passed as the `activation` argument, `kernel` is a weights matrix
    created by the layer, and `bias` is a bias vector created by the layer
    (only applicable if `use_bias` is `True`).
    It creates `kernel_mask` to set a fraction of the `kernel` weights to zero.

    Note: If the input to the layer has a rank greater than 2, then
    it is flattened prior to the initial dot product with `kernel`.

    The output is guaranteed to be dense (each output is connected to at least one
    input), and no input is disconnected (each input is connected to at least one
    output).

    At `density = 0.0` the number of trainable weights is `max(input_size, units)`. At
    `density = 1.0` this layer is equivalent to `tf.keras.layers.Dense`.

    Input shape:
        N-D tensor with shape: `(batch_size, ..., input_dim)`.
        The most common situation would be
        a 2D input with shape `(batch_size, input_dim)`.

    Output shape:
        N-D tensor with shape: `(batch_size, ..., units)`.
        For instance, for a 2D input with shape `(batch_size, input_dim)`,
        the output would have shape `(batch_size, units)`.
    """

    def __init__(self, density: float = 0.2, **kwargs: Any) -> None:
        """Declares instance variables with default values.

        Args:
            density: Approximate fraction of trainable weights (between 0 and 1).
            units: Positive integer, dimensionality of the output space.
            activation: Activation function to use.
                If you don't specify anything, no activation is applied
                (ie. "linear" activation: `a(x) = x`).
            use_bias: Indicates whether the layer uses a bias vector.
            kernel_initializer: Initializer for the `kernel` weights matrix.
            bias_initializer: Initializer for the bias vector.
            kernel_regularizer: Regularizer function applied to
                the `kernel` weights matrix.
            bias_regularizer: Regularizer function applied to the bias vector.
            activity_regularizer: Regularizer function applied to
                the output of the layer (its "activation")..
            kernel_constraint: Constraint function applied to
                the `kernel` weights matrix.
            bias_constraint: Constraint function applied to the bias vector.
        """
        super().__init__(**kwargs)

        if density < 0.0 or density > 1.0:
            raise TFLayerConfigException("Layer density must be in [0, 1].")

        self.density = density

    def build(self, input_shape: tf.TensorShape) -> None:
        """Prepares the kernel mask.

        Args:
            input_shape: Shape of the inputs to this layer
        """
        super().build(input_shape)

        if self.density == 1.0:
            self.kernel_mask = None
            return

        # Construct mask with given density and guarantee that every output is
        # connected to at least one input
        kernel_mask = self._minimal_mask() + self._random_mask()

        # We might accidently have added a random connection on top of
        # a fixed connection
        kernel_mask = tf.clip_by_value(kernel_mask, 0, 1)

        self.kernel_mask = tf.Variable(
            initial_value=kernel_mask, trainable=False, name="kernel_mask"
        )

    def _random_mask(self) -> tf.Tensor:
        """Creates a random matrix with `num_ones` 1s and 0s otherwise.

        Returns:
            A random mask matrix
        """
        mask = tf.random.uniform(tf.shape(self.kernel), 0, 1)
        mask = tf.cast(tf.math.less(mask, self.density), self.kernel.dtype)
        return mask

    def _minimal_mask(self) -> tf.Tensor:
        """Creates a matrix with a minimal number of 1s to connect everythinig.

        If num_rows == num_cols, this creates the identity matrix.
        If num_rows > num_cols, this creates
            1 0 0 0
            0 1 0 0
            0 0 1 0
            0 0 0 1
            1 0 0 0
            0 1 0 0
            0 0 1 0
            . . . .
            . . . .
            . . . .
        If num_rows < num_cols, this creates
            1 0 0 1 0 0 1 ...
            0 1 0 0 1 0 0 ...
            0 0 1 0 0 1 0 ...

        Returns:
            A tiled and croped identity matrix.
        """
        kernel_shape = tf.shape(self.kernel)
        num_rows = kernel_shape[0]
        num_cols = kernel_shape[1]
        short_dimension = tf.minimum(num_rows, num_cols)

        mask = tf.tile(
            tf.eye(short_dimension, dtype=self.kernel.dtype),
            [
                tf.math.ceil(num_rows / short_dimension),
                tf.math.ceil(num_cols / short_dimension),
            ],
        )[:num_rows, :num_cols]

        return mask

    def call(self, inputs: tf.Tensor) -> tf.Tensor:
        """Processes the given inputs.

        Args:
            inputs: What goes into this layer

        Returns:
            The processed inputs.
        """
        if self.density < 1.0:
            # Set fraction of the `kernel` weights to zero according to precomputed mask
            self.kernel.assign(self.kernel * self.kernel_mask)
        return super().call(inputs)


class Ffnn(tf.keras.layers.Layer):
    """Feed-forward network layer.

    Arguments:
        layer_sizes: List of integers with dimensionality of the layers.
        dropout_rate: Fraction of the input units to drop (between 0 and 1).
        reg_lambda: regularization factor.
        density: Approximate fraction of trainable weights (between 0 and 1).
        layer_name_suffix: Text added to the name of the layers.

    Input shape:
        N-D tensor with shape: `(batch_size, ..., input_dim)`.
        The most common situation would be
        a 2D input with shape `(batch_size, input_dim)`.

    Output shape:
        N-D tensor with shape: `(batch_size, ..., layer_sizes[-1])`.
        For instance, for a 2D input with shape `(batch_size, input_dim)`,
        the output would have shape `(batch_size, layer_sizes[-1])`.
    """

    def __init__(
        self,
        layer_sizes: List[int],
        dropout_rate: float,
        reg_lambda: float,
        density: float,
        layer_name_suffix: Text,
    ) -> None:
        super().__init__(name=f"ffnn_{layer_name_suffix}")

        l2_regularizer = tf.keras.regularizers.l2(reg_lambda)
        self._ffn_layers = []
        for i, layer_size in enumerate(layer_sizes):
            self._ffn_layers.append(
                RandomlyConnectedDense(
                    units=layer_size,
                    density=density,
                    activation=tfa.activations.gelu,
                    kernel_regularizer=l2_regularizer,
                    name=f"hidden_layer_{layer_name_suffix}_{i}",
                )
            )
            self._ffn_layers.append(tf.keras.layers.Dropout(dropout_rate))

    def call(
        self, x: tf.Tensor, training: Optional[Union[tf.Tensor, bool]] = None
    ) -> tf.Tensor:
        for layer in self._ffn_layers:
            x = layer(x, training=training)

        return x


class Embed(tf.keras.layers.Layer):
    """Dense embedding layer.

    Input shape:
        N-D tensor with shape: `(batch_size, ..., input_dim)`.
        The most common situation would be
        a 2D input with shape `(batch_size, input_dim)`.

    Output shape:
        N-D tensor with shape: `(batch_size, ..., embed_dim)`.
        For instance, for a 2D input with shape `(batch_size, input_dim)`,
        the output would have shape `(batch_size, embed_dim)`.
    """

    def __init__(
        self, embed_dim: int, reg_lambda: float, layer_name_suffix: Text
    ) -> None:
        """Initialize layer.

        Args:
            embed_dim: Dimensionality of the output space.
            reg_lambda: Regularization factor.
            layer_name_suffix: Text added to the name of the layers.
        """
        super().__init__(name=f"embed_{layer_name_suffix}")

        regularizer = tf.keras.regularizers.l2(reg_lambda)
        self._dense = tf.keras.layers.Dense(
            units=embed_dim,
            activation=None,
            kernel_regularizer=regularizer,
            name=f"embed_layer_{layer_name_suffix}",
        )

    # noinspection PyMethodOverriding
    def call(self, x: tf.Tensor) -> tf.Tensor:
        """Apply dense layer."""
        x = self._dense(x)
        return x


class InputMask(tf.keras.layers.Layer):
    """The layer that masks 15% of the input.

    Input shape:
        N-D tensor with shape: `(batch_size, ..., input_dim)`.
        The most common situation would be
        a 2D input with shape `(batch_size, input_dim)`.

    Output shape:
        N-D tensor with shape: `(batch_size, ..., input_dim)`.
        For instance, for a 2D input with shape `(batch_size, input_dim)`,
        the output would have shape `(batch_size, input_dim)`.
    """

    def __init__(self, *args: Any, **kwargs: Any) -> None:
        super().__init__(*args, **kwargs)

        self._masking_prob = 0.85
        self._mask_vector_prob = 0.7
        self._random_vector_prob = 0.1

    def build(self, input_shape: tf.TensorShape) -> None:
        self.mask_vector = self.add_weight(
            shape=(1, 1, input_shape[-1]), name="mask_vector"
        )
        self.built = True

    # noinspection PyMethodOverriding
    def call(
        self,
        x: tf.Tensor,
        mask: tf.Tensor,
        training: Optional[Union[tf.Tensor, bool]] = None,
    ) -> Tuple[tf.Tensor, tf.Tensor]:
        """Randomly mask input sequences.

        Arguments:
            x: Input sequence tensor of rank 3.
            mask: A tensor representing sequence mask,
                contains `1` for inputs and `0` for padding.
            training: Indicates whether the layer should run in
                training mode (mask inputs) or in inference mode (doing nothing).

        Returns:
            A tuple of masked inputs and boolean mask.
        """

        if training is None:
            training = K.learning_phase()

        lm_mask_prob = tf.random.uniform(tf.shape(mask), 0, 1, mask.dtype) * mask
        lm_mask_bool = tf.greater_equal(lm_mask_prob, self._masking_prob)

        def x_masked() -> tf.Tensor:
            x_random_pad = tf.random.uniform(
                tf.shape(x), tf.reduce_min(x), tf.reduce_max(x), x.dtype
            ) * (1 - mask)
            # shuffle over batch dim
            x_shuffle = tf.random.shuffle(x * mask + x_random_pad)

            # shuffle over sequence dim
            x_shuffle = tf.transpose(x_shuffle, [1, 0, 2])
            x_shuffle = tf.random.shuffle(x_shuffle)
            x_shuffle = tf.transpose(x_shuffle, [1, 0, 2])

            # shuffle doesn't support backprop
            x_shuffle = tf.stop_gradient(x_shuffle)

            mask_vector = tf.tile(self.mask_vector, (tf.shape(x)[0], tf.shape(x)[1], 1))

            other_prob = tf.random.uniform(tf.shape(mask), 0, 1, mask.dtype)
            other_prob = tf.tile(other_prob, (1, 1, x.shape[-1]))
            x_other = tf.where(
                other_prob < self._mask_vector_prob,
                mask_vector,
                tf.where(
                    other_prob < self._mask_vector_prob + self._random_vector_prob,
                    x_shuffle,
                    x,
                ),
            )

            return tf.where(tf.tile(lm_mask_bool, (1, 1, x.shape[-1])), x_other, x)

        return (
            tf_utils.smart_cond(training, x_masked, lambda: tf.identity(x)),
            lm_mask_bool,
        )


def _scale_loss(log_likelihood: tf.Tensor) -> tf.Tensor:
    """Creates scaling loss coefficient depending on the prediction probability.

    Arguments:
        log_likelihood: a tensor, log-likelihood of prediction

    Returns:
        Scaling tensor.
    """

    p = tf.math.exp(log_likelihood)
    # only scale loss if some examples are already learned
    return tf.cond(
        tf.reduce_max(p) > 0.5,
        lambda: tf.stop_gradient(tf.pow((1 - p) / 0.5, 4)),
        lambda: tf.ones_like(p),
    )


class CRF(tf.keras.layers.Layer):
    """CRF layer.

    Arguments:
        num_tags: Positive integer, number of tags.
        reg_lambda: regularization factor.
        name: Optional name of the layer.
    """

    def __init__(
        self,
        num_tags: int,
        reg_lambda: float,
        scale_loss: bool,
        name: Optional[Text] = None,
    ) -> None:
        super().__init__(name=name)
        self.num_tags = num_tags
        self.scale_loss = scale_loss
        self.transition_regularizer = tf.keras.regularizers.l2(reg_lambda)
        self.f1_score_metric = tfa.metrics.F1Score(
            num_classes=num_tags - 1,  # `0` prediction is not a prediction
            average="micro",
        )

    def build(self, input_shape: tf.TensorShape) -> None:
        # the weights should be created in `build` to apply random_seed
        self.transition_params = self.add_weight(
            shape=(self.num_tags, self.num_tags),
            regularizer=self.transition_regularizer,
            name="transitions",
        )
        self.built = True

    # noinspection PyMethodOverriding
    def call(
        self, logits: tf.Tensor, sequence_lengths: tf.Tensor
    ) -> Tuple[tf.Tensor, tf.Tensor]:
        """Decodes the highest scoring sequence of tags.

        Arguments:
            logits: A [batch_size, max_seq_len, num_tags] tensor of
                unary potentials.
            sequence_lengths: A [batch_size] vector of true sequence lengths.

        Returns:
            A [batch_size, max_seq_len] matrix, with dtype `tf.int32`.
            Contains the highest scoring tag indices.
            A [batch_size, max_seq_len] matrix, with dtype `tf.float32`.
            Contains the confidence values of the highest scoring tag indices.
        """
        predicted_ids, scores, _ = rasa.utils.tensorflow.crf.crf_decode(
            logits, self.transition_params, sequence_lengths
        )
        # set prediction index for padding to `0`
        mask = tf.sequence_mask(
            sequence_lengths,
            maxlen=tf.shape(predicted_ids)[1],
            dtype=predicted_ids.dtype,
        )

        confidence_values = scores * tf.cast(mask, tf.float32)
        predicted_ids = predicted_ids * mask

        return predicted_ids, confidence_values

    def loss(
        self, logits: tf.Tensor, tag_indices: tf.Tensor, sequence_lengths: tf.Tensor
    ) -> tf.Tensor:
        """Computes the log-likelihood of tag sequences in a CRF.

        Arguments:
            logits: A [batch_size, max_seq_len, num_tags] tensor of unary potentials
                to use as input to the CRF layer.
            tag_indices: A [batch_size, max_seq_len] matrix of tag indices for which
                we compute the log-likelihood.
            sequence_lengths: A [batch_size] vector of true sequence lengths.

        Returns:
            Negative mean log-likelihood of all examples,
            given the sequence of tag indices.
        """

        log_likelihood, _ = tfa.text.crf.crf_log_likelihood(
            logits, tag_indices, sequence_lengths, self.transition_params
        )
        loss = -log_likelihood
        if self.scale_loss:
            loss *= _scale_loss(log_likelihood)

        return tf.reduce_mean(loss)

    def f1_score(
        self, tag_ids: tf.Tensor, pred_ids: tf.Tensor, mask: tf.Tensor
    ) -> tf.Tensor:
        """Calculates f1 score for train predictions"""

        mask_bool = tf.cast(mask[:, :, 0], tf.bool)

        # pick only non padding values and flatten sequences
        tag_ids_flat = tf.boolean_mask(tag_ids, mask_bool)
        pred_ids_flat = tf.boolean_mask(pred_ids, mask_bool)

        # set `0` prediction to not a prediction
        num_tags = self.num_tags - 1

        tag_ids_flat_one_hot = tf.one_hot(tag_ids_flat - 1, num_tags)
        pred_ids_flat_one_hot = tf.one_hot(pred_ids_flat - 1, num_tags)

        return self.f1_score_metric(tag_ids_flat_one_hot, pred_ids_flat_one_hot)


class DotProductLoss(tf.keras.layers.Layer):
    """Abstract dot-product loss layer class.

    Idea based on StarSpace paper: http://arxiv.org/abs/1709.03856

    Implements similarity methods
    * `sim` (computes a similarity between vectors)
    * `get_similarities_and_confidences_from_embeddings` (calls `sim` and also computes
        confidence values)

    Specific loss functions (single- or multi-label) must be implemented in child
    classes.
    """

    def __init__(
        self,
        num_candidates: int,
        scale_loss: bool = False,
        constrain_similarities: bool = True,
        model_confidence: Text = SOFTMAX,
        similarity_type: Text = INNER,
        name: Optional[Text] = None,
        **kwargs: Any,
    ):
        """Declares instance variables with default values.

        Args:
            num_candidates: Number of labels besides the positive one. Depending on
                whether single- or multi-label loss is implemented (done in
                sub-classes), these can be all negative example labels, or a mixture of
                negative and further positive labels, respectively.
            scale_loss: Boolean, if `True` scale loss inverse proportionally to
                the confidence of the correct prediction.
            constrain_similarities: Boolean, if `True` applies sigmoid on all
                similarity terms and adds to the loss function to
                ensure that similarity values are approximately bounded.
                Used inside _loss_cross_entropy() only.
            model_confidence: Normalization of confidence values during inference.
                Possible values are `SOFTMAX` and `LINEAR_NORM`.
            similarity_type: Similarity measure to use, either `cosine` or `inner`.
            name: Optional name of the layer.

        Raises:
            TFLayerConfigException: When `similarity_type` is not one of `COSINE` or
                `INNER`.
        """
        super().__init__(name=name)
        self.num_neg = num_candidates
        self.scale_loss = scale_loss
        self.constrain_similarities = constrain_similarities
        self.model_confidence = model_confidence
        self.similarity_type = similarity_type
        if self.similarity_type not in {COSINE, INNER}:
            raise TFLayerConfigException(
                f"Unsupported similarity type '{self.similarity_type}', "
                f"should be '{COSINE}' or '{INNER}'."
            )

    def sim(
        self, a: tf.Tensor, b: tf.Tensor, mask: Optional[tf.Tensor] = None
    ) -> tf.Tensor:
        """Calculates similarity between `a` and `b`.

        Operates on the last dimension. When `a` and `b` are vectors, then `sim`
        computes either the dot-product, or the cosine of the angle between `a` and `b`,
        depending on `self.similarity_type`.
        Specifically, when the similarity type is `INNER`, then we compute the scalar
        product `a . b`. When the similarity type is `COSINE`, we compute
        `a . b / (|a| |b|)`, i.e. the cosine of the angle between `a` and `b`.

        Args:
            a: Any float tensor
            b: Any tensor of the same shape and type as `a`
            mask: Mask (should contain 1s for inputs and 0s for padding). Note, that
                `len(mask.shape) == len(a.shape) - 1` should hold.

        Returns:
            Similarities between vectors in `a` and `b`.
        """
        if self.similarity_type == COSINE:
            a = tf.nn.l2_normalize(a, axis=-1)
            b = tf.nn.l2_normalize(b, axis=-1)
        sim = tf.reduce_sum(a * b, axis=-1)
        if mask is not None:
            sim *= tf.expand_dims(mask, 2)

        return sim

    def get_similarities_and_confidences_from_embeddings(
        self,
        input_embeddings: tf.Tensor,
        label_embeddings: tf.Tensor,
        mask: Optional[tf.Tensor] = None,
    ) -> Tuple[tf.Tensor, tf.Tensor]:
        """Computes similary between input and label embeddings and model's confidence.

        First compute the similarity from embeddings and then apply an activation
        function if needed to get the confidence.

        Args:
            input_embeddings: Embeddings of input.
            label_embeddings: Embeddings of labels.
            mask: Mask (should contain 1s for inputs and 0s for padding). Note, that
                `len(mask.shape) == len(a.shape) - 1` should hold.

        Returns:
            similarity between input and label embeddings and model's prediction
            confidence for each label.
        """
        similarities = self.sim(input_embeddings, label_embeddings, mask)
        confidences = similarities
        if self.model_confidence == SOFTMAX:
            confidences = tf.nn.softmax(similarities)
        elif self.model_confidence == LINEAR_NORM:
            # Clip negative values to 0 and linearly normalize to bring the predictions
            # in the range [0,1].
            clipped_similarities = tf.nn.relu(similarities)
            normalization = tf.reduce_sum(clipped_similarities, axis=-1)
            confidences = tf.math.divide_no_nan(clipped_similarities, normalization)
        return similarities, confidences

    def call(self, *args: Any, **kwargs: Any) -> Tuple[tf.Tensor, tf.Tensor]:
        """Layer's logic - to be implemented in child class."""
        raise NotImplementedError

    def apply_mask_and_scaling(
        self, loss: tf.Tensor, mask: Optional[tf.Tensor]
    ) -> tf.Tensor:
        """Scales the loss and applies the mask if necessary.

        Args:
            loss: The loss tensor
            mask: (Optional) A mask to multiply with the loss

        Returns:
            The scaled loss, potentially averaged over the sequence
            dimension.
        """
        if self.scale_loss:
            # in case of cross entropy log_likelihood = -loss
            loss *= _scale_loss(-loss)

        if mask is not None:
            loss *= mask

        if len(loss.shape) == 2:
            # average over the sequence
            if mask is not None:
                loss = tf.reduce_sum(loss, axis=-1) / tf.reduce_sum(mask, axis=-1)
            else:
                loss = tf.reduce_mean(loss, axis=-1)

        return loss


class SingleLabelDotProductLoss(DotProductLoss):
    """Single-label dot-product loss layer.

    This loss layer assumes that only one output (label) is correct for any given input.
    """

    def __init__(
        self,
        num_candidates: int,
        scale_loss: bool = False,
        constrain_similarities: bool = True,
        model_confidence: Text = SOFTMAX,
        similarity_type: Text = INNER,
        name: Optional[Text] = None,
        loss_type: Text = CROSS_ENTROPY,
        mu_pos: float = 0.8,
        mu_neg: float = -0.2,
        use_max_sim_neg: bool = True,
        neg_lambda: float = 0.5,
        same_sampling: bool = False,
        **kwargs: Any,
    ) -> None:
        """Declares instance variables with default values.

        Args:
            num_candidates: Positive integer, the number of incorrect labels;
                the algorithm will minimize their similarity to the input.
            loss_type: The type of the loss function, either `cross_entropy` or
                `margin`.
            mu_pos: Indicates how similar the algorithm should
                try to make embedding vectors for correct labels;
                should be 0.0 < ... < 1.0 for `cosine` similarity type.
            mu_neg: Maximum negative similarity for incorrect labels,
                should be -1.0 < ... < 1.0 for `cosine` similarity type.
            use_max_sim_neg: If `True` the algorithm only minimizes
                maximum similarity over incorrect intent labels,
                used only if `loss_type` is set to `margin`.
            neg_lambda: The scale of how important it is to minimize
                the maximum similarity between embeddings of different labels,
                used only if `loss_type` is set to `margin`.
            scale_loss: If `True` scale loss inverse proportionally to
                the confidence of the correct prediction.
            similarity_type: Similarity measure to use, either `cosine` or `inner`.
            name: Optional name of the layer.
            same_sampling: If `True` sample same negative labels
                for the whole batch.
            constrain_similarities: If `True` and loss_type is `cross_entropy`, a
                sigmoid loss term is added to the total loss to ensure that similarity
                values are approximately bounded.
            model_confidence: Normalization of confidence values during inference.
                Possible values are `SOFTMAX` and `LINEAR_NORM`.
        """
        super().__init__(
            num_candidates,
            scale_loss=scale_loss,
            constrain_similarities=constrain_similarities,
            model_confidence=model_confidence,
            similarity_type=similarity_type,
            name=name,
        )
        self.loss_type = loss_type
        self.mu_pos = mu_pos
        self.mu_neg = mu_neg
        self.use_max_sim_neg = use_max_sim_neg
        self.neg_lambda = neg_lambda
        self.same_sampling = same_sampling

    def _get_bad_mask(
        self, labels: tf.Tensor, target_labels: tf.Tensor, idxs: tf.Tensor
    ) -> tf.Tensor:
        """Calculate bad mask for given indices.

        Checks that input features are different for positive negative samples.
        """
        pos_labels = tf.expand_dims(target_labels, axis=-2)
        neg_labels = layers_utils.get_candidate_values(labels, idxs)

        return tf.cast(
            tf.reduce_all(tf.equal(neg_labels, pos_labels), axis=-1), pos_labels.dtype
        )

    def _get_negs(
        self, embeds: tf.Tensor, labels: tf.Tensor, target_labels: tf.Tensor
    ) -> Tuple[tf.Tensor, tf.Tensor]:
        """Gets negative examples from given tensor."""
        embeds_flat = layers_utils.batch_flatten(embeds)
        labels_flat = layers_utils.batch_flatten(labels)
        target_labels_flat = layers_utils.batch_flatten(target_labels)

        total_candidates = tf.shape(embeds_flat)[0]
        target_size = tf.shape(target_labels_flat)[0]

        neg_ids = layers_utils.random_indices(
            target_size, self.num_neg, total_candidates
        )

        neg_embeds = layers_utils.get_candidate_values(embeds_flat, neg_ids)
        bad_negs = self._get_bad_mask(labels_flat, target_labels_flat, neg_ids)

        # check if inputs have sequence dimension
        if len(target_labels.shape) == 3:
            # tensors were flattened for sampling, reshape back
            # add sequence dimension if it was present in the inputs
            target_shape = tf.shape(target_labels)
            neg_embeds = tf.reshape(
                neg_embeds, (target_shape[0], target_shape[1], -1, embeds.shape[-1])
            )
            bad_negs = tf.reshape(bad_negs, (target_shape[0], target_shape[1], -1))

        return neg_embeds, bad_negs

    def _sample_negatives(
        self,
        inputs_embed: tf.Tensor,
        labels_embed: tf.Tensor,
        labels: tf.Tensor,
        all_labels_embed: tf.Tensor,
        all_labels: tf.Tensor,
    ) -> Tuple[tf.Tensor, tf.Tensor, tf.Tensor, tf.Tensor, tf.Tensor, tf.Tensor]:
        """Sample negative examples."""

        pos_inputs_embed = tf.expand_dims(inputs_embed, axis=-2)
        pos_labels_embed = tf.expand_dims(labels_embed, axis=-2)

        # sample negative inputs
        neg_inputs_embed, inputs_bad_negs = self._get_negs(inputs_embed, labels, labels)
        # sample negative labels
        neg_labels_embed, labels_bad_negs = self._get_negs(
            all_labels_embed, all_labels, labels
        )
        return (
            pos_inputs_embed,
            pos_labels_embed,
            neg_inputs_embed,
            neg_labels_embed,
            inputs_bad_negs,
            labels_bad_negs,
        )

    def _train_sim(
        self,
        pos_inputs_embed: tf.Tensor,
        pos_labels_embed: tf.Tensor,
        neg_inputs_embed: tf.Tensor,
        neg_labels_embed: tf.Tensor,
        inputs_bad_negs: tf.Tensor,
        labels_bad_negs: tf.Tensor,
        mask: Optional[tf.Tensor],
    ) -> Tuple[tf.Tensor, tf.Tensor, tf.Tensor, tf.Tensor, tf.Tensor]:
        """Define similarity."""

        # calculate similarity with several
        # embedded actions for the loss
        neg_inf = tf.constant(-1e9)

        sim_pos = self.sim(pos_inputs_embed, pos_labels_embed, mask)
        sim_neg_il = (
            self.sim(pos_inputs_embed, neg_labels_embed, mask)
            + neg_inf * labels_bad_negs
        )
        sim_neg_ll = (
            self.sim(pos_labels_embed, neg_labels_embed, mask)
            + neg_inf * labels_bad_negs
        )
        sim_neg_ii = (
            self.sim(pos_inputs_embed, neg_inputs_embed, mask)
            + neg_inf * inputs_bad_negs
        )
        sim_neg_li = (
            self.sim(pos_labels_embed, neg_inputs_embed, mask)
            + neg_inf * inputs_bad_negs
        )

        # output similarities between user input and bot actions
        # and similarities between bot actions and similarities between user inputs
        return sim_pos, sim_neg_il, sim_neg_ll, sim_neg_ii, sim_neg_li

    @staticmethod
    def _calc_accuracy(sim_pos: tf.Tensor, sim_neg: tf.Tensor) -> tf.Tensor:
        """Calculate accuracy."""
        max_all_sim = tf.reduce_max(tf.concat([sim_pos, sim_neg], axis=-1), axis=-1)
        sim_pos = tf.squeeze(sim_pos, axis=-1)
        return layers_utils.reduce_mean_equal(max_all_sim, sim_pos)

    def _loss_margin(
        self,
        sim_pos: tf.Tensor,
        sim_neg_il: tf.Tensor,
        sim_neg_ll: tf.Tensor,
        sim_neg_ii: tf.Tensor,
        sim_neg_li: tf.Tensor,
        mask: Optional[tf.Tensor],
    ) -> tf.Tensor:
        """Define max margin loss."""
        # TODO: Completely deprecate this with 3.0
        # loss for maximizing similarity with correct action
        loss = tf.maximum(0.0, self.mu_pos - tf.squeeze(sim_pos, axis=-1))

        # loss for minimizing similarity with `num_neg` incorrect actions
        if self.use_max_sim_neg:
            # minimize only maximum similarity over incorrect actions
            max_sim_neg_il = tf.reduce_max(sim_neg_il, axis=-1)
            loss += tf.maximum(0.0, self.mu_neg + max_sim_neg_il)
        else:
            # minimize all similarities with incorrect actions
            max_margin = tf.maximum(0.0, self.mu_neg + sim_neg_il)
            loss += tf.reduce_sum(max_margin, axis=-1)

        # penalize max similarity between pos bot and neg bot embeddings
        max_sim_neg_ll = tf.maximum(
            0.0, self.mu_neg + tf.reduce_max(sim_neg_ll, axis=-1)
        )
        loss += max_sim_neg_ll * self.neg_lambda

        # penalize max similarity between pos dial and neg dial embeddings
        max_sim_neg_ii = tf.maximum(
            0.0, self.mu_neg + tf.reduce_max(sim_neg_ii, axis=-1)
        )
        loss += max_sim_neg_ii * self.neg_lambda

        # penalize max similarity between pos bot and neg dial embeddings
        max_sim_neg_li = tf.maximum(
            0.0, self.mu_neg + tf.reduce_max(sim_neg_li, axis=-1)
        )
        loss += max_sim_neg_li * self.neg_lambda

        if mask is not None:
            # mask loss for different length sequences
            loss *= mask
            # average the loss over sequence length
            loss = tf.reduce_sum(loss, axis=-1) / tf.reduce_sum(mask, axis=1)

        # average the loss over the batch
        loss = tf.reduce_mean(loss)

        return loss

    def _loss_triplet(
        self,
        sim_pos: tf.Tensor,
        sim_neg_il: tf.Tensor,
        sim_neg_ll: tf.Tensor,
        sim_neg_ii: tf.Tensor,
        sim_neg_li: tf.Tensor,
        mask: Optional[tf.Tensor],
    ) -> tf.Tensor:
        """Define max margin loss.

        Can be interpreted as Triplet loss from https://arxiv.org/abs/1503.03832
        """
        # loss for maximizing similarity with correct label
        # we have 4 negative losses, so this serves as 4 anchors in triplet loss
        # minimize only maximum similarity over incorrect labels

        # loss for minimizing similarity with `num_neg` incorrect labels
        loss = tf.maximum(
            0.0,
            tf.reduce_max(sim_neg_il, axis=-1)
            - tf.squeeze(sim_pos, axis=-1)
            + self.mu_pos,
        )

        # penalize max similarity between pos label and neg label embeddings
        loss += tf.maximum(
            0.0,
            tf.reduce_max(sim_neg_ll, axis=-1)
            - tf.squeeze(sim_pos, axis=-1)
            + self.mu_pos,
        )

        # penalize max similarity between pos example and neg example embeddings
        loss += tf.maximum(
            0.0,
            tf.reduce_max(sim_neg_ii, axis=-1)
            - tf.squeeze(sim_pos, axis=-1)
            + self.mu_pos,
        )

        # penalize max similarity between pos label and neg example embeddings
        loss += tf.maximum(
            0.0,
            tf.reduce_max(sim_neg_li, axis=-1)
            - tf.squeeze(sim_pos, axis=-1)
            + self.mu_pos,
        )

        if mask is not None:
            # mask loss for different length sequences
            loss *= mask
            # average the loss over sequence length
            loss = tf.reduce_sum(loss, axis=-1) / tf.reduce_sum(mask, axis=1)

        # average the loss over the batch
        loss = tf.reduce_mean(loss)

        return loss

    def _loss_cross_entropy(
        self,
        sim_pos: tf.Tensor,
        sim_neg_il: tf.Tensor,
        sim_neg_ll: tf.Tensor,
        sim_neg_ii: tf.Tensor,
        sim_neg_li: tf.Tensor,
        mask: Optional[tf.Tensor],
    ) -> tf.Tensor:
        """Defines cross entropy loss."""
        loss = self._compute_softmax_loss(
            sim_pos, sim_neg_il, sim_neg_ll, sim_neg_ii, sim_neg_li
        )

        if self.constrain_similarities:
            loss += self._compute_sigmoid_loss(
                sim_pos, sim_neg_il, sim_neg_ll, sim_neg_ii, sim_neg_li
            )

        loss = self.apply_mask_and_scaling(loss, mask)

        # average the loss over the batch
        return tf.reduce_mean(loss)

    @staticmethod
    def _compute_sigmoid_loss(
        sim_pos: tf.Tensor,
        sim_neg_il: tf.Tensor,
        sim_neg_ll: tf.Tensor,
        sim_neg_ii: tf.Tensor,
        sim_neg_li: tf.Tensor,
    ) -> tf.Tensor:
        # Constrain similarity values in a range by applying sigmoid
        # on them individually so that they saturate at extreme values.
        sigmoid_logits = tf.concat(
            [sim_pos, sim_neg_il, sim_neg_ll, sim_neg_ii, sim_neg_li], axis=-1
        )
        sigmoid_labels = tf.concat(
            [
                tf.ones_like(sigmoid_logits[..., :1]),
                tf.zeros_like(sigmoid_logits[..., 1:]),
            ],
            axis=-1,
        )
        sigmoid_loss = tf.nn.sigmoid_cross_entropy_with_logits(
            labels=sigmoid_labels, logits=sigmoid_logits
        )
        # average over logits axis
        return tf.reduce_mean(sigmoid_loss, axis=-1)

    def _compute_softmax_loss(
        self,
        sim_pos: tf.Tensor,
        sim_neg_il: tf.Tensor,
        sim_neg_ll: tf.Tensor,
        sim_neg_ii: tf.Tensor,
        sim_neg_li: tf.Tensor,
    ) -> tf.Tensor:
        # Similarity terms between input and label should be optimized relative
        # to each other and hence use them as logits for softmax term
        softmax_logits = tf.concat([sim_pos, sim_neg_il, sim_neg_li], axis=-1)
        if not self.constrain_similarities:
            # Concatenate other similarity terms as well. Due to this,
            # similarity values between input and label may not be
            # approximately bounded in a defined range.
            softmax_logits = tf.concat(
                [softmax_logits, sim_neg_ii, sim_neg_ll], axis=-1
            )
        # create label_ids for softmax
        softmax_label_ids = tf.zeros_like(softmax_logits[..., 0], tf.int32)
        softmax_loss = tf.nn.sparse_softmax_cross_entropy_with_logits(
            labels=softmax_label_ids, logits=softmax_logits
        )
        return softmax_loss

    @property
    def _chosen_loss(self) -> Callable:
        """Use loss depending on given option."""
        if self.loss_type == MARGIN:
            return self._loss_margin
        elif self.loss_type == CROSS_ENTROPY:
            return self._loss_cross_entropy
        elif self.loss_type == TRIPLET:
            return self._loss_triplet
        else:
            raise TFLayerConfigException(
                f"Wrong loss type '{self.loss_type}', "
                f"should be '{TRIPLET}' or '{CROSS_ENTROPY}'"
            )

    # noinspection PyMethodOverriding
    def call(
        self,
        inputs_embed: tf.Tensor,
        labels_embed: tf.Tensor,
        labels: tf.Tensor,
        all_labels_embed: tf.Tensor,
        all_labels: tf.Tensor,
        mask: Optional[tf.Tensor] = None,
    ) -> Tuple[tf.Tensor, tf.Tensor]:
        """Calculate loss and accuracy.

        Args:
            inputs_embed: Embedding tensor for the batch inputs;
                shape `(batch_size, ..., num_features)`
            labels_embed: Embedding tensor for the batch labels;
                shape `(batch_size, ..., num_features)`
            labels: Tensor representing batch labels; shape `(batch_size, ..., 1)`
            all_labels_embed: Embedding tensor for the all labels;
                shape `(num_labels, num_features)`
            all_labels: Tensor representing all labels; shape `(num_labels, 1)`
            mask: Optional mask, contains `1` for inputs and `0` for padding;
                shape `(batch_size, 1)`

        Returns:
            loss: Total loss.
            accuracy: Training accuracy.
        """
        (
            pos_inputs_embed,
            pos_labels_embed,
            neg_inputs_embed,
            neg_labels_embed,
            inputs_bad_negs,
            labels_bad_negs,
        ) = self._sample_negatives(
            inputs_embed, labels_embed, labels, all_labels_embed, all_labels
        )

        # calculate similarities
        sim_pos, sim_neg_il, sim_neg_ll, sim_neg_ii, sim_neg_li = self._train_sim(
            pos_inputs_embed,
            pos_labels_embed,
            neg_inputs_embed,
            neg_labels_embed,
            inputs_bad_negs,
            labels_bad_negs,
            mask,
        )

        accuracy = self._calc_accuracy(sim_pos, sim_neg_il)

        loss = self._chosen_loss(
            sim_pos, sim_neg_il, sim_neg_ll, sim_neg_ii, sim_neg_li, mask
        )

        return loss, accuracy


class MultiLabelDotProductLoss(DotProductLoss):
    """Multi-label dot-product loss layer.

    This loss layer assumes that multiple outputs (labels) can be correct for any given
    input. To accomodate for this, we use a sigmoid cross-entropy loss here.
    """

    def __init__(
        self,
        num_candidates: int,
        scale_loss: bool = False,
        constrain_similarities: bool = True,
        model_confidence: Text = SOFTMAX,
        similarity_type: Text = INNER,
        name: Optional[Text] = None,
        **kwargs: Any,
    ) -> None:
        """Declares instance variables with default values.

        Args:
            num_candidates: Positive integer, the number of candidate labels.
            scale_loss: If `True` scale loss inverse proportionally to
                the confidence of the correct prediction.
            similarity_type: Similarity measure to use, either `cosine` or `inner`.
            name: Optional name of the layer.
            constrain_similarities: Boolean, if `True` applies sigmoid on all
                similarity terms and adds to the loss function to
                ensure that similarity values are approximately bounded.
                Used inside _loss_cross_entropy() only.
            model_confidence: Normalization of confidence values during inference.
                Possible values are `SOFTMAX` and `LINEAR_NORM`.
        """
        super().__init__(
            num_candidates,
            scale_loss=scale_loss,
            similarity_type=similarity_type,
            name=name,
            constrain_similarities=constrain_similarities,
            model_confidence=model_confidence,
        )

    def call(
        self,
        batch_inputs_embed: tf.Tensor,
        batch_labels_embed: tf.Tensor,
        batch_labels_ids: tf.Tensor,
        all_labels_embed: tf.Tensor,
        all_labels_ids: tf.Tensor,
        mask: Optional[tf.Tensor] = None,
    ) -> Tuple[tf.Tensor, tf.Tensor]:
        """Calculates loss and accuracy.

        Args:
            batch_inputs_embed: Embeddings of the batch inputs (e.g. featurized
                trackers); shape `(batch_size, 1, num_features)`
            batch_labels_embed: Embeddings of the batch labels (e.g. featurized intents
                for IntentTED);
                shape `(batch_size, max_num_labels_per_input, num_features)`
            batch_labels_ids: Batch label indices (e.g. indices of the intents). We
                assume that indices are integers that run from `0` to
                `(number of labels) - 1`.
                shape `(batch_size, max_num_labels_per_input, 1)`
            all_labels_embed: Embeddings for all labels in the domain;
                shape `(batch_size, num_features)`
            all_labels_ids: Indices for all labels in the domain;
                shape `(num_labels, 1)`
            mask: Optional sequence mask, which contains `1` for inputs and `0` for
                padding.

        Returns:
            loss: Total loss (based on StarSpace http://arxiv.org/abs/1709.03856);
                scalar
            accuracy: Training accuracy; scalar
        """
        (
            pos_inputs_embed,  # (batch_size, 1, 1, num_features)
            pos_labels_embed,  # (batch_size, 1, max_num_labels_per_input, num_features)
            candidate_labels_embed,  # (batch_size, 1, num_candidates, num_features)
            pos_neg_labels,  # (batch_size, num_candidates)
        ) = self._sample_candidates(
            batch_inputs_embed,
            batch_labels_embed,
            batch_labels_ids,
            all_labels_embed,
            all_labels_ids,
        )

        # Calculate similarities
        sim_pos, sim_candidate_il = self._train_sim(
            pos_inputs_embed, pos_labels_embed, candidate_labels_embed, mask
        )

        label_padding_mask = self._construct_mask_for_label_padding(
            batch_labels_ids, tf.shape(pos_neg_labels)[-1]
        )

        # Repurpose the `mask` argument of `_accuracy` and `_loss_sigmoid`
        # to pass the `label_padding_mask`. We can do this right now because
        # we don't use `MultiLabelDotProductLoss` for sequence tagging tasks
        # yet. Hence, the `mask` argument passed to this function will always
        # be empty. Whenever, we come across a use case where `mask` is
        # non-empty we'll have to refactor the `_accuracy` and `_loss_sigmoid`
        # functions to take into consideration both, sequence level masks as
        # well as label padding masks.

        accuracy = self._accuracy(
            sim_pos, sim_candidate_il, pos_neg_labels, label_padding_mask
        )
        loss = self._loss_sigmoid(
            sim_pos, sim_candidate_il, pos_neg_labels, mask=label_padding_mask
        )

        return loss, accuracy

    @staticmethod
    def _construct_mask_for_label_padding(
        batch_labels_ids: tf.Tensor, num_candidates: tf.Tensor
    ) -> tf.Tensor:
        """Constructs a mask which indicates indices for valid label ids.

        Indices corresponding to valid label ids have a
        `1` and indices corresponding to `LABEL_PAD_ID`
        have a `0`.

        Args:
            batch_labels_ids: Batch label indices (e.g. indices of the intents). We
                assume that indices are integers that run from `0` to
                `(number of labels) - 1` with a special
                value for padding which is set to `LABEL_PAD_ID`.
                shape `(batch_size, max_num_labels_per_input, 1)`
            num_candidates: Number of candidates sampled.

        Returns:
            Constructed mask.
        """
        pos_label_pad_indices = tf.cast(
            tf.equal(tf.squeeze(batch_labels_ids, -1), LABEL_PAD_ID), dtype=tf.float32
        )

        # Flip 1 and 0 to 0 and 1 respectively
        pos_label_pad_mask = 1 - pos_label_pad_indices

        # `pos_label_pad_mask` only contains the mask for label ids
        # seen in the batch. For sampled candidate label ids, the mask
        # should be a tensor of `1`s since all candidate label ids
        # are valid. From this, we construct the padding mask for
        # all label ids: label ids seen in the batch + label ids sampled.
        all_label_pad_mask = tf.concat(
            [
                pos_label_pad_mask,
                tf.ones(
                    (tf.shape(batch_labels_ids)[0], num_candidates), dtype=tf.float32
                ),
            ],
            axis=-1,
        )

        return all_label_pad_mask

    def _train_sim(
        self,
        pos_inputs_embed: tf.Tensor,
        pos_labels_embed: tf.Tensor,
        candidate_labels_embed: tf.Tensor,
        mask: tf.Tensor,
    ) -> Tuple[tf.Tensor, tf.Tensor]:
        sim_pos = self.sim(
            pos_inputs_embed, pos_labels_embed, mask
        )  # (batch_size, 1, max_labels_per_input)
        sim_candidate_il = self.sim(
            pos_inputs_embed, candidate_labels_embed, mask
        )  # (batch_size, 1, num_candidates)

        return sim_pos, sim_candidate_il

    def _sample_candidates(
        self,
        batch_inputs_embed: tf.Tensor,
        batch_labels_embed: tf.Tensor,
        batch_labels_ids: tf.Tensor,
        all_labels_embed: tf.Tensor,
        all_labels_ids: tf.Tensor,
    ) -> Tuple[
        tf.Tensor,  # (batch_size, 1, 1, num_features)
        tf.Tensor,  # (batch_size, 1, num_features)
        tf.Tensor,  # (batch_size, 1, num_candidates, num_features)
        tf.Tensor,  # (batch_size, num_candidates)
    ]:
        """Samples candidate examples.

        Args:
            batch_inputs_embed: Embeddings of the batch inputs (e.g. featurized
                trackers) # (batch_size, 1, num_features)
            batch_labels_embed: Embeddings of the batch labels (e.g. featurized intents
                for IntentTED) # (batch_size, max_num_labels_per_input, num_features)
            batch_labels_ids: Batch label indices (e.g. indices of the
                intents) # (batch_size, max_num_labels_per_input, 1)
            all_labels_embed: Embeddings for all labels in
                the domain # (num_labels, num_features)
            all_labels_ids: Indices for all labels in the
                domain # (num_labels, 1)

        Returns:
            pos_inputs_embed: Embeddings of the batch inputs
            pos_labels_embed: Embeddings of the batch labels with an extra
                dimension inserted.
            candidate_labels_embed: More examples of embeddings of labels, some positive
                some negative
            pos_neg_indicators: Indicator for which candidates are positives and which
                are negatives
        """
        pos_inputs_embed = tf.expand_dims(
            batch_inputs_embed, axis=-2, name="expand_pos_input"
        )

        pos_labels_embed = tf.expand_dims(
            batch_labels_embed, axis=1, name="expand_pos_labels",
        )

        # Pick random examples from the batch
        candidate_ids = layers_utils.random_indices(
            batch_size=tf.shape(batch_inputs_embed)[0],
            n=self.num_neg,
            n_max=tf.shape(all_labels_embed)[0],
        )

        # Get the label embeddings corresponding to candidate indices
        candidate_labels_embed = layers_utils.get_candidate_values(
            all_labels_embed, candidate_ids
        )
        candidate_labels_embed = tf.expand_dims(candidate_labels_embed, axis=1)

        # Get binary indicators of whether a candidate is positive or not
        pos_neg_indicators = self._get_pos_neg_indicators(
            all_labels_ids, batch_labels_ids, candidate_ids,
        )

        return (
            pos_inputs_embed,
            pos_labels_embed,
            candidate_labels_embed,
            pos_neg_indicators,
        )

    def _get_pos_neg_indicators(
        self,
        all_labels_ids: tf.Tensor,
        batch_labels_ids: tf.Tensor,
        candidate_ids: tf.Tensor,
    ) -> tf.Tensor:
        """Computes indicators for which candidates are positive labels.

        Args:
            all_labels_ids: Indices of all the labels
            batch_labels_ids: Indices of the labels in the examples
            candidate_ids: Indices of labels that may or may not appear in the examples

        Returns:
            Binary indicators of whether or not a label is positive
        """
        candidate_labels_ids = layers_utils.get_candidate_values(
            all_labels_ids, candidate_ids
        )
        candidate_labels_ids = tf.expand_dims(candidate_labels_ids, axis=1)

        # Determine how many distinct labels exist (highest label index)
        max_label_id = tf.cast(tf.math.reduce_max(all_labels_ids), dtype=tf.int32)

        # Convert the positive label ids to their one_hot representation.
        # Note: -1 indices yield a zeros-only vector. We use -1 as a padding token,
        # as the number of positive labels in each example can differ. The padding is
        # added in the TrackerFeaturizer.
        batch_labels_one_hot = tf.one_hot(
            tf.cast(tf.squeeze(batch_labels_ids, axis=-1), tf.int32),
            max_label_id + 1,
            axis=-1,
        )  # (batch_size, max_num_labels_per_input, max_label_id)

        # Collapse the extra dimension and convert to a multi-hot representation
        # by aggregating all ones in the one-hot representation.
        # We use tf.reduce_any instead of tf.reduce_sum because several examples can
        # have the same postivie label.
        batch_labels_multi_hot = tf.cast(
            tf.math.reduce_any(tf.cast(batch_labels_one_hot, dtype=tf.bool), axis=-2),
            tf.float32,
        )  # (batch_size, max_label_id)

        # Remove extra dimensions for gather
        candidate_labels_ids = tf.squeeze(tf.squeeze(candidate_labels_ids, 1), -1)

        # Collect binary indicators of whether or not a label is positive
        return tf.gather(
            batch_labels_multi_hot,
            tf.cast(candidate_labels_ids, tf.int32),
            batch_dims=1,
            name="gather_labels",
        )

    def _loss_sigmoid(
        self,
        sim_pos: tf.Tensor,  # (batch_size, 1, max_num_labels_per_input)
        sim_candidates_il: tf.Tensor,  # (batch_size, 1, num_candidates)
        pos_neg_labels: tf.Tensor,  # (batch_size, num_candidates)
        mask: Optional[
            tf.Tensor
        ] = None,  # (batch_size, max_num_labels_per_input + num_candidates)
    ) -> tf.Tensor:  # ()
        """Computes the sigmoid loss."""
        # Concatenate the guaranteed positive examples with the candidate examples,
        # some of which are positives and others are negatives. Which are which
        # is stored in `pos_neg_labels`.
        logits = tf.concat([sim_pos, sim_candidates_il], axis=-1, name="logit_concat")
        logits = tf.squeeze(logits, 1)

        # Create label_ids for sigmoid. `mask` will take care of the
        # extra 1s we create as label ids for indices corresponding
        # to padding ids.
        pos_label_ids = tf.squeeze(tf.ones_like(sim_pos, tf.float32), 1)
        label_ids = tf.concat(
            [pos_label_ids, pos_neg_labels], axis=-1, name="gt_concat"
        )

        # Compute the sigmoid cross-entropy loss. When minimized, the embeddings
        # for the two classes (positive and negative) are pushed away from each
        # other in the embedding space, while it is allowed that any input embedding
        # corresponds to more than one label.
        loss = tf.nn.sigmoid_cross_entropy_with_logits(labels=label_ids, logits=logits)

        loss = self.apply_mask_and_scaling(loss, mask)

        # Average the loss over the batch
        return tf.reduce_mean(loss)

    @staticmethod
    def _accuracy(
        sim_pos: tf.Tensor,  # (batch_size, 1, max_num_labels_per_input)
        sim_candidates: tf.Tensor,  # (batch_size, 1, num_candidates)
        pos_neg_indicators: tf.Tensor,  # (batch_size, num_candidates)
        mask: tf.Tensor,  # (batch_size, max_num_labels_per_input + num_candidates)
    ) -> tf.Tensor:  # ()
        """Calculates the accuracy."""
        all_preds = tf.concat(
            [sim_pos, sim_candidates], axis=-1, name="acc_concat_preds"
        )
        all_preds_sigmoid = tf.nn.sigmoid(all_preds)
        all_pred_labels = tf.squeeze(tf.math.round(all_preds_sigmoid), 1)

        # Create an indicator for the positive labels by concatenating the 1 for all
        # guaranteed positive labels and the `pos_neg_indicators`
        all_positives = tf.concat(
            [tf.squeeze(tf.ones_like(sim_pos), axis=1), pos_neg_indicators],
            axis=-1,
            name="acc_concat_gt",
        )

        return layers_utils.reduce_mean_equal(all_pred_labels, all_positives, mask=mask)<|MERGE_RESOLUTION|>--- conflicted
+++ resolved
@@ -12,12 +12,9 @@
     INNER,
     LINEAR_NORM,
     CROSS_ENTROPY,
-<<<<<<< HEAD
     TRIPLET,
-=======
     LABEL,
     LABEL_PAD_ID,
->>>>>>> cb3d66d3
 )
 from rasa.core.constants import DIALOGUE
 from rasa.shared.nlu.constants import (
