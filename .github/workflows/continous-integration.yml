name: Continuous Integration

on:
  push:
    branches:
      - main
    tags:
      - "*"
  pull_request:

concurrency:
  group: continous-integration-${{ github.ref }} # branch or tag name
  cancel-in-progress: true

# SECRETS
# - GH_RELEASE_NOTES_TOKEN: personal access token of `rasabot` github account
#                           (login for account in 1pw)
# - SLACK_WEBHOOK_TOKEN: token to post to RasaHQ slack account (in 1password)
# - PYPI_TOKEN: publishing token for amn41 account, needs to be maintainer of
#               RasaHQ/rasa on pypi (account credentials in 1password)
# - DOCKERHUB_PASSWORD: password for an account with write access to the rasa
#                       repo on hub.docker.com. used to pull and upload containers
# - RASA_OSS_TELEMETRY_WRITE_KEY: key to write to segment. Used to report telemetry.
#                                 The key will be added to the distributions
# - RASA_OSS_EXCEPTION_WRITE_KEY: key to write to sentry. Used to report exceptions.
#                                 The key will be added to the distributions.
#                                 Key can be found at https://sentry.io/settings/rasahq/projects/rasa-open-source/install/python/
# - SENTRY_AUTH_TOKEN: authentication used to tell Sentry about any new releases
#                      created at https://sentry.io/settings/account/api/auth-tokens/

env:
  # needed to fix issues with boto during testing:
  # https://github.com/travis-ci/travis-ci/issues/7940
  BOTO_CONFIG: /dev/null

  IS_TAG_BUILD: ${{ startsWith(github.event.ref, 'refs/tags') }}
  DOCKERHUB_USERNAME: tmbo
  DEFAULT_PYTHON_VERSION: "3.9"

  # for wait_for_xx jobs
  WAIT_TIMEOUT_SECS: 3000
  WAIT_INTERVAL_SECS: 60

jobs:
  changes:
    name: Check for file changes
    runs-on: ubuntu-20.04
    outputs:
      # Both of the outputs below are strings but only one exists at any given time
      backend: ${{ steps.changed-files.outputs.backend || steps.run-all.outputs.backend }}
      docker: ${{ steps.changed-files.outputs.docker || steps.run-all.outputs.docker }}
      docs: ${{ steps.changed-files.outputs.docs || steps.run-all.outputs.docs }}
    steps:
      - uses: actions/checkout@v3
      - uses: RasaHQ/pr-changed-files-filter@c4f7116a04b8a4596313469429e2ad235f59d9c4
        # Run the normal filters if the all-tests-required label is not set
        id: changed-files
        if: contains(github.event.pull_request.labels.*.name, 'status:all-tests-required') == false
        with:
          token: ${{ secrets.GITHUB_TOKEN }}
          filters: .github/change_filters.yml
      - name: Set all filters to true if all tests are required
        # Set all filters to true if the all-tests-required label is set
        # Bypasses all the change filters in change_filters.yml and forces all outputs to true
        id: run-all
        if: contains(github.event.pull_request.labels.*.name, 'status:all-tests-required')
        run: |
          echo "::set-output name=backend::true"
          echo "::set-output name=docker::true"
          echo "::set-output name=docs::true"

  wait_for_docs_tests:
    # Looks for doc test workflows and waits for it to complete successfully
    # Runs on tag pushes and pushes to main exclusively, as it is a dependency of release jobs
    name: Wait for docs tests
    runs-on: ubuntu-latest
    needs: [changes]

    steps:
      - name: Wait for doc tests
        uses: fountainhead/action-wait-for-check@4699210ccc66e2a13260803fadbb77085421b891
        id: wait-for-doc-tests
        with:
          token: ${{ secrets.GITHUB_TOKEN }}
          checkName: Test Documentation
          ref: ${{ github.event.pull_request.head.sha || github.sha }}
          timeoutSeconds: ${{ env.WAIT_TIMEOUT_SECS }}
          intervalSeconds: ${{ env.WAIT_INTERVAL_SECS }}

      - name: Fail the step if the doc tests run could not be found
        if: ${{ steps.wait-for-doc-tests.outputs.conclusion == 'timed_out' }}
        run: |
          echo "Could not find the doc tests run."
          exit 1

  quality:
    name: Code Quality
    runs-on: ubuntu-latest
    needs: [changes]

    steps:
      - name: Checkout git repository 🕝
        if: needs.changes.outputs.backend == 'true'
        uses: actions/checkout@v3

      - name: Set up Python ${{ env.DEFAULT_PYTHON_VERSION }} 🐍
        if: needs.changes.outputs.backend == 'true'
        uses: actions/setup-python@b55428b1882923874294fa556849718a1d7f2ca5
        with:
          python-version: ${{ env.DEFAULT_PYTHON_VERSION }}

      - name: Read Poetry Version 🔢
        if: needs.changes.outputs.backend == 'true'
        run: |
          echo "POETRY_VERSION=$(scripts/poetry-version.sh)" >> $GITHUB_ENV
        shell: bash

      - name: Install poetry 🦄
        if: needs.changes.outputs.backend == 'true'
        uses: Gr1N/setup-poetry@09236184f6c1ab47c0dc9c1001c7fe200cf2afb0 # v7
        with:
          poetry-version: ${{ env.POETRY_VERSION }}

      - name: Load Poetry Cached Libraries ⬇
        id: cache-poetry
        if: needs.changes.outputs.backend == 'true'
        uses: actions/cache@v3
        with:
          path: .venv
          key: ${{ runner.os }}-poetry-${{ env.POETRY_VERSION }}-${{ env.DEFAULT_PYTHON_VERSION }}-${{ hashFiles('**/poetry.lock') }}-${{ secrets.POETRY_CACHE_VERSION }}
          restore-keys: ${{ runner.os }}-poetry-${{ env.DEFAULT_PYTHON_VERSION }}

      - name: Clear Poetry cache
        if: steps.cache-poetry.outputs.cache-hit == 'true' && needs.changes.outputs.backend == 'true' && contains(github.event.pull_request.labels.*.name, 'tools:clear-poetry-cache-unit-tests')
        run: rm -r .venv

      - name: Create virtual environment
        if: (steps.cache-poetry.outputs.cache-hit != 'true' || contains(github.event.pull_request.labels.*.name, 'tools:clear-poetry-cache-unit-tests')) && needs.changes.outputs.backend == 'true'
        run: python -m venv create .venv

      - name: Set up virtual environment
        if: needs.changes.outputs.backend == 'true'
        run: poetry config virtualenvs.in-project true

      - name: Install Dependencies 📦
        if: needs.changes.outputs.backend == 'true'
        run: |
          sudo apt-get -y install libpq-dev
          make install-full

      - name: Checkout target branch to be able to diff
        if: needs.changes.outputs.backend == 'true' && github.event_name == 'pull_request'
        run: |
          git fetch origin ${{ github.base_ref }}
          echo "DOCSTRING_DIFF_BRANCH=origin/${{ github.base_ref }}" >> $GITHUB_ENV

          # Fetch entire history for current branch so that `make lint-docstrings`
          # can calculate the proper diff between the branches
          git fetch --unshallow origin "${{ github.ref }}"

      - name: Add github workflow problem matchers
        if: needs.changes.outputs.backend == 'true'
        run: |
          echo "::add-matcher::.github/matchers/flake8-error-matcher.json"

      - name: Lint Code 🎎
        if: needs.changes.outputs.backend == 'true'
        run: |
          # If it's not a pull request, $DOCSTRING_DIFF_BRANCH is unset.
          # This will result in an empty diff, which effictively means that
          # make lint-docstrings will be skipped for other events than `pull_request`
          make lint BRANCH=$DOCSTRING_DIFF_BRANCH

      - name: Check Types 📚
        if: needs.changes.outputs.backend == 'true'
        run: make types

      - name: Lint Changelog Filenames 📝
        if: needs.changes.outputs.backend == 'true' && github.event_name == 'pull_request'
        run: make lint-changelog

      - name: Test CLI 🖥
        if: needs.changes.outputs.backend == 'true'
        # makes sure we catch any dependency error early. they will create strange
        # errors during the docs build, so easier to catch them early on by
        # trying to run the `rasa` command once before the docs build.
        run: poetry run rasa --help

  changelog:
    name: Check for changelog
    runs-on: ubuntu-20.04

    steps:
      - name: Checkout git repository 🕝
        uses: actions/checkout@v3

      - name: Assert release includes all changelog entries
        # check changelog folder only when we create pull request preparing release
        if: github.event_name == 'pull_request' && startsWith(github.head_ref, 'prepare-release')
        working-directory: changelog
        run: |
          # List all unexpected files in changelog/
          UNEXPECTED_FILES=$(ls -A --ignore={"README.md",".gitignore","_template.md.jinja2"})

          # Exit with error if found any unexpected files
          [[ "$UNEXPECTED_FILES" ]] && \
          echo "Found the following unexpected files in changelogs/" && \
          echo "$UNEXPECTED_FILES" && \
          exit 1 || \
          echo "Release includes all changelog entries."

  test:
    name: Run Tests
    runs-on: ${{ matrix.os }}
    needs: [changes]
    strategy:
      fail-fast: false
      matrix:
        test:
          - test-cli
          - test-core-featurizers
          - test-policies
          - test-nlu-featurizers
          - test-nlu-predictors
          - test-full-model-training
          - test-other-unit-tests
          - test-performance
        os: [ubuntu-latest, windows-2019]
        python-version: [3.7, 3.8, 3.9]

    steps:
      - name: Run DataDog Agent
        if: needs.changes.outputs.backend == 'true' && !((matrix.python-version == 3.8 || matrix.python-version == 3.9) && matrix.os == 'windows-2019')
        run: |
          docker run --name dd_agent -p 8126:8126 -d -e "DD_API_KEY=${{ secrets.DD_API_KEY }}" -e "DD_INSIDE_CI=true" -e "DD_HOSTNAME=none" -e "DD_SITE=datadoghq.eu" -e GITHUB_ACTIONS=true -e CI=true datadog/agent:latest
          docker ps --all --filter name=dd_agent --filter status=running --no-trunc --format "{{.ID}} {{.Status}}"
          docker port dd_agent

      - name: Checkout git repository 🕝
        if: needs.changes.outputs.backend == 'true'
        uses: actions/checkout@v3

      - name: Set up Python ${{ matrix.python-version }} 🐍
        if: needs.changes.outputs.backend == 'true'
        uses: actions/setup-python@b55428b1882923874294fa556849718a1d7f2ca5
        with:
          python-version: ${{ matrix.python-version }}

      - name: Read Poetry Version 🔢
        if: needs.changes.outputs.backend == 'true'
        run: |
          echo "POETRY_VERSION=$(scripts/poetry-version.sh)" >> $GITHUB_ENV
        shell: bash

      - name: Install poetry 🦄
        if: needs.changes.outputs.backend == 'true'
        uses: Gr1N/setup-poetry@09236184f6c1ab47c0dc9c1001c7fe200cf2afb0 # v7
        with:
          poetry-version: ${{ env.POETRY_VERSION }}

      - name: Load Poetry Cached Libraries ⬇
        id: cache-poetry
        if: needs.changes.outputs.backend == 'true'
        uses: actions/cache@v3
        with:
          path: .venv
          key: ${{ runner.os }}-poetry-${{ env.POETRY_VERSION }}-${{ matrix.python-version }}-${{ hashFiles('**/poetry.lock') }}-venv-${{ secrets.POETRY_CACHE_VERSION }}-${{ env.pythonLocation }}

      - name: Clear Poetry cache
        if: steps.cache-poetry.outputs.cache-hit == 'true' && needs.changes.outputs.backend == 'true' && contains(github.event.pull_request.labels.*.name, 'tools:clear-poetry-cache-unit-tests')
        run: rm -r .venv

        # Poetry >= 1.1.0b uses virtualenv to create a virtual environment.
        # The virtualenv simply doesn't work on Windows with our setup,
        # that's why we use venv to create virtual environment
      - name: Create virtual environment
        if: (steps.cache-poetry.outputs.cache-hit != 'true' || contains(github.event.pull_request.labels.*.name, 'tools:clear-poetry-cache-unit-tests')) && needs.changes.outputs.backend == 'true'
        run: python -m venv create .venv

      - name: Set up virtual environment
        if: needs.changes.outputs.backend == 'true'
        # Poetry on Windows cannot pick up the virtual environments directory properly,
        # and it creates a new one every time the pipeline runs.
        # This step solves this problem — it tells poetry to always use `.venv` directory inside
        # the project itself, which also makes it easier for us to determine the correct directory
        # that needs to be cached.
        run: poetry config virtualenvs.in-project true

      - name: Install Dependencies (Linux) 📦
        if: needs.changes.outputs.backend == 'true' && matrix.os == 'ubuntu-latest'
        run: |
          sudo apt-get -y install libpq-dev
          make install-full | tee .output
          if grep 'The lock file is not up to date' .output; then exit 1; fi
          make prepare-tests-ubuntu

      - name: Install Dependencies (Windows) 📦
        if: needs.changes.outputs.backend == 'true' && matrix.os == 'windows-2019'
        # Restoring cache doesn't work properly on Windows due to symlinks.
        # We create symlinks for spacy models, that's why we need to clean them up
        # before caching the dependencies directory.
        # More information: https://github.com/actions/cache/issues/120
        run: |
          $spacy_data_dir = ".venv\lib\site-packages\spacy\data"
          if (Test-Path $spacy_data_dir) {
            Get-ChildItem -Force -ErrorAction Stop $spacy_data_dir | Where-Object { if($_.Attributes -match "ReparsePoint"){$_.Delete()} }
            Remove-Item -Force -Recurse $spacy_data_dir
            New-Item -Path $spacy_data_dir -Type Directory
          }
          make install-full
          make prepare-tests-windows-gha

      - name: Add github workflow problem matchers
        if: needs.changes.outputs.backend == 'true' && matrix.python-version == 3.7 && matrix.os == 'ubuntu-latest'
        # only annotate based on test runs on ubuntu: otherwise
        # all errors will be duplicated for each python / os combination
        # therefore, we only enable for the one where most tests are run
        # (tests will still run in other envs, they will just not create annotations)
        run: pip install pytest-github-actions-annotate-failures

      - name: Install ddtrace
        if: needs.changes.outputs.backend == 'true'
        run: poetry run pip install -U ddtrace

      - name: Test Code 🔍 (multi-process)
        if: needs.changes.outputs.backend == 'true'
        env:
          JOBS: 2
          PYTHONIOENCODING: "utf-8"
          DD_ENV: ${{ matrix.test }}
          DD_SERVICE: rasa
          DD_ARGS: --ddtrace --ddtrace-patch-all
        run: |
          make ${{ matrix.test }}
          if [[ "${{ matrix.os }}" != "windows-2019" ]]; then
            mv .coverage ${{ github.workspace }}/${{ matrix.test }}-coverage
          fi
        shell: bash # bash shell is a way to make code run for both Linux and Windows

      - name: Store coverage reports
        if: needs.changes.outputs.backend == 'true' && matrix.os == 'ubuntu-latest'
        uses: actions/upload-artifact@v3
        with:
          name: ${{ matrix.test }}-coverage
          path: |
            ${{ github.workspace }}/${{ matrix.test }}-coverage

  upload_coverage_reports:
    name: Upload coverage reports to codeclimate
    runs-on: ubuntu-20.04
    # Always upload results even if tests failed
    needs:
      - test
      - changes

    steps:
      - name: Checkout git repository 🕝
        if: needs.changes.outputs.backend == 'true'
        uses: actions/checkout@v3

      - name: Set up Python 3.9 🐍
        uses: actions/setup-python@b55428b1882923874294fa556849718a1d7f2ca5
        with:
          python-version: 3.9

      - name: Get backend coverage reports
        if: needs.changes.outputs.backend == 'true'
        uses: actions/download-artifact@v3
        with:
          path: ${{ github.workspace }}/tests_coverage

      - name: Merge all reports
        if: needs.changes.outputs.backend == 'true'
        run: |
          subs=`ls ${{ github.workspace }}/tests_coverage`
          download_dir="${{ github.workspace }}/tests_coverage"
          final_dir="${{ github.workspace }}/tests_coverage/final"

          # Downloaded artifacts go into folders, gotta extract them all into one folder for upload
          mkdir "${final_dir}/"
          for i in $subs; do
            mv "${download_dir}/$i"/* "${final_dir}/"
          done

          pip install coverage
          coverage combine "${final_dir}/"*
          coverage xml

      - name: Upload reports to codeclimate
        if: needs.changes.outputs.backend == 'true'
        uses: paambaati/codeclimate-action@84cea27117a473d605400ca3a97fcef7e433e2d6
        env:
          CC_TEST_REPORTER_ID: ${{ secrets.CODECLIMATE_REPORTER_ID }}
        with:
          coverageLocations: |
            ${{ github.workspace }}/coverage.xml:coverage.py
          debug: true

  integration_test:
    name: Run Integration Tests
    runs-on: ubuntu-latest
    needs: [changes]
    env:
      REDIS_HOST: localhost
      REDIS_PORT: 6379
      POSTGRES_HOST: localhost
      POSTGRES_PORT: 5432
      POSTGRES_USER: postgres
      POSTGRES_PASSWORD: postgres
      RABBITMQ_HOST: localhost
      RABBITMQ_PORT: 5672
      RABBITMQ_USER: guest
      RABBITMQ_PASSWORD: guest

    services:
      redis:
        image: redis:6
        # Set health checks to wait until redis has started
        options: >-
          --health-cmd "redis-cli ping"
          --health-interval 10s
          --health-timeout 5s
          --health-retries 5
        ports:
          # FIXME: cannot use ${{ env.REDIS_PORT }} here
          # mapping container ports to the host
          - 6379:6379

      postgres:
        image: postgres:13
        # Set health checks to wait until postgres has started
        options: >-
          --health-cmd pg_isready
          --health-interval 10s
          --health-timeout 5s
          --health-retries 5
        env:
          # postgres image requires password to be set
          POSTGRES_PASSWORD: ${{ env.POSTGRES_PASSWORD }}
        ports:
          # FIXME: cannot use ${{ env.POSTGRES_PORT }} here
          # mapping container ports to the host
          - 5432:5432

      rabbitmq:
        # see https://github.com/docker-library/healthcheck/blob/master/rabbitmq/docker-healthcheck
        image: healthcheck/rabbitmq
        ports:
          - 5672:5672

    steps:
      - name: Checkout git repository 🕝
        if: needs.changes.outputs.backend == 'true'
        uses: actions/checkout@v3

      - name: Set up Python ${{ env.DEFAULT_PYTHON_VERSION }} 🐍
        if: needs.changes.outputs.backend == 'true'
        uses: actions/setup-python@b55428b1882923874294fa556849718a1d7f2ca5
        with:
          python-version: ${{ env.DEFAULT_PYTHON_VERSION }}

      - name: Read Poetry Version 🔢
        if: needs.changes.outputs.backend == 'true'
        run: |
          echo "POETRY_VERSION=$(scripts/poetry-version.sh)" >> $GITHUB_ENV
        shell: bash

      - name: Install poetry 🦄
        if: needs.changes.outputs.backend == 'true'
        uses: Gr1N/setup-poetry@09236184f6c1ab47c0dc9c1001c7fe200cf2afb0 # v7
        with:
          poetry-version: ${{ env.POETRY_VERSION }}

      - name: Load Poetry Cached Libraries ⬇
        id: cache-poetry
        if: needs.changes.outputs.backend == 'true'
        uses: actions/cache@v3
        with:
          path: .venv
          key: ${{ runner.os }}-poetry-${{ env.POETRY_VERSION }}-${{ env.DEFAULT_PYTHON_VERSION }}-${{ hashFiles('**/poetry.lock') }}-venv-${{ secrets.POETRY_CACHE_VERSION }}-${{ env.pythonLocation }}

      - name: Clear Poetry cache
        if: steps.cache-poetry.outputs.cache-hit == 'true' && needs.changes.outputs.backend == 'true' && contains(github.event.pull_request.labels.*.name, 'tools:clear-poetry-cache-unit-tests')
        run: rm -r .venv

        # Poetry >= 1.1.0b uses virtualenv to create a virtual environment.
        # The virtualenv simply doesn't work on Windows with our setup,
        # that's why we use venv to create virtual environment
      - name: Create virtual environment
        if: (steps.cache-poetry.outputs.cache-hit != 'true' || contains(github.event.pull_request.labels.*.name, 'tools:clear-poetry-cache-unit-tests')) && needs.changes.outputs.backend == 'true'
        run: python -m venv create .venv

      - name: Set up virtual environment
        if: needs.changes.outputs.backend == 'true'
        # Poetry on Windows cannot pick up the virtual environments directory properly,
        # and it creates a new one every time the pipeline runs.
        # This step solves this problem — it tells poetry to always use `.venv` directory inside
        # the project itself, which also makes it easier for us to determine the correct directory
        # that needs to be cached.
        run: poetry config virtualenvs.in-project true

      - name: Install Dependencies (Linux) 📦
        if: needs.changes.outputs.backend == 'true'
        run: |
          sudo apt-get -y install libpq-dev
          make install-full | tee .output
          if grep 'The lock file is not up to date' .output; then exit 1; fi
          make prepare-tests-ubuntu

      - name: Test Code with Services 🩺
        if: needs.changes.outputs.backend == 'true'
        env:
          JOBS: 2
          INTEGRATION_TEST_PYTEST_MARKERS: '"not sequential"'
          PYTHONIOENCODING: "utf-8"
        run: |
          make test-integration

      # these integration tests need to be ran in a sequential fashion,
      # due to environment constraints, so we're running them in a single process.
      - name: Test Code with Services 🩺 (sequential)
        if: needs.changes.outputs.backend == 'true'
        env:
          JOBS: 1
          INTEGRATION_TEST_PYTEST_MARKERS: "sequential"
          PYTHONIOENCODING: "utf-8"
        run: |
          make test-integration

  build_docker_base_images_and_set_env:
    name: Build Docker base images and setup environment
    runs-on: ubuntu-20.04
    outputs:
      base_image_hash: ${{ steps.check_image.outputs.base_image_hash }}
      base_mitie_image_hash: ${{ steps.check_image.outputs.base_mitie_image_hash }}
      base_builder_image_hash: ${{ steps.check_image.outputs.base_builder_image_hash }}
      # Tag name used for images created during Docker image builds, e.g. 3886 - a PR number
      image_tag: ${{ steps.set_output.outputs.image_tag }}
      # Return 'true' if tag version is equal or higher than the latest tagged Rasa version
      is_newest_version: ${{ steps.rasa_get_version.outputs.is_newest_version }}
    steps:
      # Due to an issue with checking out a wrong commit, we make sure
      # to checkout HEAD commit for a pull request.
      # More details: https://github.com/actions/checkout/issues/299
      - name: Checkout pull request HEAD commit instead of merge commit 🕝
        uses: actions/checkout@v3
        if: github.event_name == 'pull_request'
        with:
          ref: ${{ github.event.pull_request.head.sha }}

      - name: Checkout git repository 🕝
        uses: actions/checkout@v3
        if: github.event_name != 'pull_request'

      - name: Set up QEMU
        uses: docker/setup-qemu-action@v1

      - name: Read Poetry Version 🔢
        run: |
          echo "POETRY_VERSION=$(scripts/poetry-version.sh)" >> $GITHUB_ENV
        shell: bash

      - name: Set up Docker Buildx
        uses: docker/setup-buildx-action@dc7b9719a96d48369863986a06765841d7ea23f6 # v1.6.0
        with:
          version: v0.5.1
          driver: docker

      - name: Login to DockerHub Registry 🔢
        run: echo ${{ secrets.DOCKERHUB_PASSWORD }} | docker login -u ${{ env.DOCKERHUB_USERNAME }} --password-stdin || true

      - name: Check if tag version is equal or higher than the latest tagged Rasa version
        id: rasa_get_version
        if: env.IS_TAG_BUILD == 'true'
        run: |
          # Get latest tagged Rasa version
          git fetch --depth=1 origin "+refs/tags/*:refs/tags/*"
          # Fetch branch history
          git fetch --prune --unshallow
          LATEST_TAGGED_NON_ALPHA_RASA_VERSION=$(git tag | sort -r -V | grep -E "^[0-9.]+$" | head -n1)
          CURRENT_TAG=${GITHUB_REF#refs/tags/}
          # Return 'true' if tag version is equal or higher than the latest tagged Rasa version
          IS_NEWEST_VERSION=$((printf '%s\n%s\n' "${LATEST_TAGGED_NON_ALPHA_RASA_VERSION}" "$CURRENT_TAG" \
            | sort -V -C && echo true || echo false) || true)
          # Avoid that the script gets released for alphas or release candidates
          if [[ "${IS_NEWEST_VERSION}" == "true" && "$CURRENT_TAG" =~ ^[0-9.]+$ ]]; then
            echo "::set-output name=is_newest_version::true"
          else
            echo "::set-output name=is_newest_version::false"
          fi

      - name: Check if a base image exists
        id: check_image
        env:
          DOCKER_CLI_EXPERIMENTAL: enabled
        run: |
          # Base image
          BASE_IMAGE_HASH=${{ hashFiles('docker/Dockerfile.base') }}
          echo "::set-output name=base_image_hash::${BASE_IMAGE_HASH}"

          BASE_IMAGE_EXISTS=$((docker manifest inspect rasa/rasa:base-${BASE_IMAGE_HASH} &> /dev/null && echo true || echo false) || true)
          echo "::set-output name=base_exists::${BASE_IMAGE_EXISTS}"

          # Base MITIE image
          BASE_MITIE_IMAGE_HASH=${{ hashFiles('docker/Dockerfile.base-mitie') }}
          MAKEFILE_MITIE_HASH=${{ hashFiles('Makefile') }}
          echo "::set-output name=base_mitie_image_hash::${BASE_MITIE_IMAGE_HASH:0:50}-${MAKEFILE_MITIE_HASH:0:50}"

          BASE_IMAGE_MITIE_EXISTS=$((docker manifest inspect rasa/rasa:base-mitie-${BASE_MITIE_IMAGE_HASH:0:50}-${MAKEFILE_MITIE_HASH:0:50} &> /dev/null && echo true || echo false) || true)
          echo "::set-output name=base_mitie_exists::${BASE_IMAGE_MITIE_EXISTS}"

          # Base poetry image
          BASE_IMAGE_POETRY_EXISTS=$((docker manifest inspect rasa/rasa:base-poetry-${{ env.POETRY_VERSION }} &> /dev/null && echo true || echo false) || true)
          echo "::set-output name=base_poetry_exists::${BASE_IMAGE_POETRY_EXISTS}"

          # Base builder image
          BASE_IMAGE_BUILDER_HASH=${{ hashFiles('docker/Dockerfile.base-builder') }}-poetry-${{ env.POETRY_VERSION }}
          echo "::set-output name=base_builder_image_hash::${BASE_IMAGE_BUILDER_HASH}"

          BASE_IMAGE_BUILDER_EXISTS=$((docker manifest inspect rasa/rasa:base-builder-${BASE_IMAGE_BUILDER_HASH} &> /dev/null && echo true || echo false) || true)
          echo "::set-output name=base_builder_exists::${BASE_IMAGE_BUILDER_EXISTS}"

      - name: Build Docker base image and push 🛠 ⬆
        if: steps.check_image.outputs.base_exists == 'false' || env.IS_TAG_BUILD == 'true'
        run: |
          export IMAGE_TAG=${{ steps.check_image.outputs.base_image_hash }}
          docker buildx bake --set *.platform=linux/amd64 -f docker/docker-bake.hcl base --push
          docker buildx bake --set *.platform=linux/arm64 -f docker/docker-bake.hcl base --push

      - name: Build Docker mitie base image and push 🛠 ⬆
        if: steps.check_image.outputs.base_mitie_exists == 'false'
        run: |
          export IMAGE_TAG=${{ steps.check_image.outputs.base_mitie_image_hash }}
          docker buildx bake --set *.platform=linux/amd64 -f docker/docker-bake.hcl base-mitie --push
          docker buildx bake --set *.platform=linux/arm64 -f docker/docker-bake.hcl base-mitie --push

      - name: Build Docker poetry base image and push 🛠 ⬆
        if: steps.check_image.outputs.base_poetry_exists == 'false'
        run: |
          export IMAGE_TAG=${{ env.POETRY_VERSION }}
          export BASE_IMAGE_HASH=${{ steps.check_image.outputs.base_image_hash }}
          docker buildx bake --set *.platform=linux/amd64 -f docker/docker-bake.hcl base-poetry --push
          docker buildx bake --set *.platform=linux/arm64 -f docker/docker-bake.hcl base-poetry --push

      - name: Build Docker builder base image and push 🛠 ⬆
        if: steps.check_image.outputs.base_builder_exists == 'false'
        run: |
          export IMAGE_TAG=${{ steps.check_image.outputs.base_builder_image_hash }}
          docker buildx bake --set *.platform=linux/amd64 -f docker/docker-bake.hcl base-builder --push
          docker buildx bake --set *.platform=linux/arm64 -f docker/docker-bake.hcl base-builder --push

      # Set environment variables for a pull request
      #
      # In this scenario, we've created a PR #1234
      #
      # Example output:
      # IMAGE_TAG=1234
      - name: Set environment variables - pull_request
        if: github.event_name == 'pull_request' && env.IS_TAG_BUILD == 'false'
        run: |
          echo "IMAGE_TAG=${{ github.event.number }}" >> $GITHUB_ENV

      # Set environment variables for a tag
      #
      # In this scenario, we've pushed the '2.0.6' tag
      #
      # Example output:
      # TAG_NAME=2.0.6
      # IMAGE_TAG=2.0.6
      - name: Set environment variables - push - tag
        if: github.event_name == 'push' && env.IS_TAG_BUILD == 'true'
        run: |
          TAG_NAME=${GITHUB_REF#refs/tags/}
          echo "IMAGE_TAG=${TAG_NAME}" >> $GITHUB_ENV

      # Set environment variables for a branch
      #
      # In this scenario, we've pushed changes into the main branch
      #
      # Example output:
      # IMAGE_TAG=main
      - name: Set environment variables - push - branch
        if: github.event_name == 'push' && env.IS_TAG_BUILD == 'false'
        run: |
          BRANCH_NAME=${GITHUB_REF#refs/heads/}
          SAFE_BRANCH_NAME="$(echo ${GITHUB_REF#refs/heads/} | sed 's/[\\*+.$\#\-\/]/-/g')"
          echo "IMAGE_TAG=${SAFE_BRANCH_NAME}" >> $GITHUB_ENV

      - name: Set output
        id: set_output
        run: |
          echo "::set-output name=image_tag::${{ env.IMAGE_TAG }}"

  docker:
    name: Build Docker
    runs-on: ubuntu-20.04
    needs: [changes, build_docker_base_images_and_set_env]
    env:
      IMAGE_TAG: ${{ needs.build_docker_base_images_and_set_env.outputs.image_tag }}
      BASE_IMAGE_HASH: ${{ needs.build_docker_base_images_and_set_env.outputs.base_image_hash }}
      BASE_MITIE_IMAGE_HASH: ${{ needs.build_docker_base_images_and_set_env.outputs.base_mitie_image_hash }}
      BASE_BUILDER_IMAGE_HASH: ${{ needs.build_docker_base_images_and_set_env.outputs.base_builder_image_hash }}

    strategy:
      matrix:
<<<<<<< HEAD
        image: [default, full, mitie-en, spacy-it, spacy-de, spacy-en]
=======
        image: [default, full, mitie-en, spacy-de, spacy-en]
        arch: [linux/amd64, linux/arm64]
>>>>>>> 00d369ce

    steps:
      # Due to an issue with checking out a wrong commit, we make sure
      # to checkout HEAD commit for a pull request.
      # More details: https://github.com/actions/checkout/issues/299
      - name: Checkout pull request HEAD commit instead of merge commit 🕝
        uses: actions/checkout@v3
        if: github.event_name == 'pull_request'
        with:
          ref: ${{ github.event.pull_request.head.sha }}

      - name: Checkout git repository 🕝
        uses: actions/checkout@v3
        if: github.event_name != 'pull_request'

      - name: Set up QEMU
        uses: docker/setup-qemu-action@v2

      - name: Free disk space
        if: needs.changes.outputs.docker == 'true'
        # tries to make sure we do not run out of disk space, see
        # https://github.community/t5/GitHub-Actions/BUG-Strange-quot-No-space-left-on-device-quot-IOExceptions-on/td-p/46101
        run: |
          sudo swapoff -a
          sudo rm -f /swapfile
          sudo apt clean
          docker rmi $(docker image ls -aq)
          df -h

      - name: Read Poetry Version 🔢
        run: |
          echo "POETRY_VERSION=$(scripts/poetry-version.sh)" >> $GITHUB_ENV
        shell: bash

      - name: Set up Docker Buildx
        uses: docker/setup-buildx-action@dc7b9719a96d48369863986a06765841d7ea23f6 # v2
        id: buildx
        with:
          version: v0.5.1
          driver: docker

      - name: Echo Available platforms
        run: echo ${{ steps.buildx.outputs.platforms }}

      - name: Login to DockerHub Registry 🔢
        if: needs.changes.outputs.docker == 'true'
        run: echo ${{ secrets.DOCKERHUB_PASSWORD }} | docker login -u ${{ env.DOCKERHUB_USERNAME }} --password-stdin || true

      - name: Copy Segment write key to the package
        if: needs.changes.outputs.docker == 'true' && github.event_name == 'push' && startsWith(github.ref, 'refs/tags') && github.repository == 'RasaHQ/rasa'
        env:
          RASA_TELEMETRY_WRITE_KEY: ${{ secrets.RASA_OSS_TELEMETRY_WRITE_KEY }}
          RASA_EXCEPTION_WRITE_KEY: ${{ secrets.RASA_OSS_EXCEPTION_WRITE_KEY }}
        run: |
          ./scripts/write_keys_file.sh

      - name: Build Docker image
        if: needs.changes.outputs.docker == 'true'
        run: |
          docker buildx bake --set *.platform=${{ matrix.arch }} -f docker/docker-bake.hcl ${{ matrix.image }}

      - name: Push image with main tag 📦
        if: needs.changes.outputs.docker == 'true' && github.event_name == 'push' && github.ref == 'refs/heads/main' && github.repository == 'RasaHQ/rasa'
        run: |
          docker buildx bake --set *.platform=${{ matrix.arch }} -f docker/docker-bake.hcl ${{ matrix.image }} --push

      - name: Push image with ${{github.ref}} tag 📦
        if: needs.changes.outputs.docker == 'true' && github.event_name == 'push' && env.IS_TAG_BUILD == 'true' && github.repository == 'RasaHQ/rasa'
        run: |
          IS_NEWEST_VERSION=${{ needs.build_docker_base_images_and_set_env.outputs.is_newest_version }}

          docker buildx bake --set *.platform=${{ matrix.arch }} -f docker/docker-bake.hcl ${{ matrix.image }} --push

          # Tag the image as latest
          if [[ "${IS_NEWEST_VERSION}" == "true" ]]; then
            if [[ "${{ matrix.image }}" == "default" ]]; then
              RELEASE_TAG="${IMAGE_TAG}"
            else
              RELEASE_TAG="${IMAGE_TAG}-${{ matrix.image }}"
            fi

            LATEST_TAG=$(echo $RELEASE_TAG | sed 's/'$IMAGE_TAG'/latest/g')

            docker tag rasa/rasa:${RELEASE_TAG} rasa/rasa:${LATEST_TAG}
            docker push rasa/rasa:${LATEST_TAG}
          fi

  deploy:
    name: Deploy to PyPI
    runs-on: ubuntu-latest

    # deploy will only be run when there is a tag available
    if: github.event_name == 'push' && startsWith(github.ref, 'refs/tags') && github.repository == 'RasaHQ/rasa'
    needs: [quality, test, wait_for_docs_tests, docker] # only run after all other stages succeeded

    steps:
      - name: Checkout git repository 🕝
        uses: actions/checkout@v3

      - name: Set up Python 3.9 🐍
        uses: actions/setup-python@b55428b1882923874294fa556849718a1d7f2ca5
        with:
          python-version: 3.9

      - name: Read Poetry Version 🔢
        run: |
          echo "POETRY_VERSION=$(scripts/poetry-version.sh)" >> $GITHUB_ENV
        shell: bash

      - name: Install poetry 🦄
        uses: Gr1N/setup-poetry@09236184f6c1ab47c0dc9c1001c7fe200cf2afb0 # v7
        with:
          poetry-version: ${{ env.POETRY_VERSION }}

      - name: Copy Segment write key to the package
        env:
          RASA_TELEMETRY_WRITE_KEY: ${{ secrets.RASA_OSS_TELEMETRY_WRITE_KEY }}
          RASA_EXCEPTION_WRITE_KEY: ${{ secrets.RASA_OSS_EXCEPTION_WRITE_KEY }}
        run: |
          ./scripts/write_keys_file.sh

      - name: Build ⚒️ Distributions
        run: poetry build

      - name: Publish to PyPI 📦
        uses: pypa/gh-action-pypi-publish@37f50c210e3d2f9450da2cd423303d6a14a6e29f
        with:
          user: __token__
          password: ${{ secrets.PYPI_TOKEN }}

      - name: Notify Sentry about the release
        env:
          GITHUB_TAG: ${{ github.ref }}
          SENTRY_ORG: rasahq
          SENTRY_AUTH_TOKEN: ${{ secrets.SENTRY_AUTH_TOKEN }}
        run: |
          curl -sL https://sentry.io/get-cli/ | bash
          GITHUB_TAG=${GITHUB_TAG/refs\/tags\//}
          sentry-cli releases new -p rasa-open-source "rasa-$GITHUB_TAG"
          sentry-cli releases set-commits --auto "rasa-$GITHUB_TAG"
          sentry-cli releases finalize "rasa-$GITHUB_TAG"

      - name: Notify Slack & Publish Release Notes 🗞
        env:
          GH_RELEASE_NOTES_TOKEN: ${{ secrets.GH_RELEASE_NOTES_TOKEN }}
          SLACK_WEBHOOK_TOKEN: ${{ secrets.SLACK_WEBHOOK_TOKEN }}
          GITHUB_TAG: ${{ github.ref }}
          GITHUB_REPO_SLUG: ${{ github.repository }}
          GITHUB_TOKEN: ${{ secrets.GITHUB_TOKEN }}
        run: |
          GITHUB_TAG=${GITHUB_TAG/refs\/tags\//}
          pip install -U github3.py pep440-version-utils
          python3 scripts/publish_gh_release_notes.py
          ./scripts/ping_slack_about_package_release.sh

  send_slack_notification_for_release_on_failure:
    name: Notify Slack & Publish Release Notes
    runs-on: ubuntu-20.04
    # run this job when the workflow is triggered by a tag push
    if: always() && github.repository == 'RasaHQ/rasa' && github.ref_type == 'tag'
    needs:
      - deploy

    steps:
      - name: Notify Slack of failure ⛔️
        # send notification if 'deploy' is skipped (previous needed job failed) or failed
        if: needs.deploy.result != 'success'
        env:
          SLACK_WEBHOOK: ${{ secrets.SLACK_WEBHOOK_TOKEN }}
        uses: Ilshidur/action-slack@689ad44a9c9092315abd286d0e3a9a74d31ab78a
        with:
          args: "⛔️ *Rasa Open Source* version `${{ github.ref_name }}` could not be released 😱! Please check out GitHub Actions: https://github.com/${{ github.repository }}/actions/runs/${{ github.run_id }}"<|MERGE_RESOLUTION|>--- conflicted
+++ resolved
@@ -703,12 +703,8 @@
 
     strategy:
       matrix:
-<<<<<<< HEAD
         image: [default, full, mitie-en, spacy-it, spacy-de, spacy-en]
-=======
-        image: [default, full, mitie-en, spacy-de, spacy-en]
         arch: [linux/amd64, linux/arm64]
->>>>>>> 00d369ce
 
     steps:
       # Due to an issue with checking out a wrong commit, we make sure
